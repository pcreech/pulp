%{!?python_sitelib: %global python_sitelib %(%{__python} -c "from distutils.sysconfig import get_python_lib; print(get_python_lib())")}
%{!?python_sitearch: %global python_sitearch %(%{__python} -c "from distutils.sysconfig import get_python_lib; print(get_python_lib(1))")}

%if 0%{?rhel} == 5
%define pulp_admin 0
%define pulp_client_oauth 0
%define pulp_server 0
%else
%define pulp_admin 1
%define pulp_client_oauth 1
%define pulp_server 1
%endif

%if %{pulp_server}
#SELinux
%define selinux_variants mls strict targeted
%define selinux_policyver %(sed -e 's,.*selinux-policy-\\([^/]*\\)/.*,\\1,' /usr/share/selinux/devel/policyhelp 2> /dev/null)
%define moduletype apps
%endif

# Determine whether we should target Upstart or systemd for this build
%if 0%{?rhel} >= 7 || 0%{?fedora} >= 15
%define pulp_systemd 1
%else
%define pulp_systemd 0
%endif

# ---- Pulp Platform -----------------------------------------------------------

Name: pulp
<<<<<<< HEAD
Version: 2.6.0
Release: 0.1.alpha%{?dist}
=======
Version: 2.5.2
Release: 0.0.beta%{?dist}
>>>>>>> 3ce1e45f
Summary: An application for managing software content
Group: Development/Languages
License: GPLv2
URL: https://fedorahosted.org/pulp/
Source0: https://github.com/%{name}/%{name}/archive/%{name}-%{version}.tar.gz
BuildRoot: %{_tmppath}/%{name}-%{version}-%{release}-root-%(%{__id_u} -n)
BuildArch: noarch
BuildRequires: python2-devel
BuildRequires: python-setuptools
# do not include either of these on rhel 5
%if 0%{?rhel} == 6
BuildRequires: python-sphinx10 >= 1.0.8
%endif
%if 0%{?rhel} >= 7 || 0%{?fedora} >= 19
BuildRequires: python-sphinx >= 1.0.8
%endif
BuildRequires: rpm-python

%description
Pulp provides replication, access, and accounting for software repositories.

%prep
%setup -q

%build
for directory in agent bindings client_consumer client_lib common
do
    pushd $directory
    %{__python} setup.py build
    popd
done

# pulp-admin build block
%if %{pulp_admin}
pushd client_admin
%{__python} setup.py build
popd
%endif # End pulp-admin build block

%if %{pulp_server}
pushd server
%{__python} setup.py build
popd

# SELinux Configuration
cd server/selinux/server
%if 0%{?rhel} >= 6
    distver=rhel%{rhel}
%endif
%if 0%{?fedora} >= 18
    distver=fedora%{fedora}
%endif
sed -i "s/policy_module(pulp-server, [0-9]*.[0-9]*.[0-9]*)/policy_module(pulp-server, %{version})/" pulp-server.te
sed -i "s/policy_module(pulp-celery, [0-9]*.[0-9]*.[0-9]*)/policy_module(pulp-celery, %{version})/" pulp-celery.te
./build.sh ${distver}
cd -
%endif

# build man pages if we are able
pushd docs
%if 0%{?rhel} == 6
make man SPHINXBUILD=sphinx-1.0-build
%endif
%if 0%{?rhel} >= 7 || 0%{?fedora} >= 19
make man
%endif
popd

%install
rm -rf %{buildroot}
for directory in agent bindings client_consumer client_lib common
do
    pushd $directory
    %{__python} setup.py install -O1 --skip-build --root %{buildroot}
    popd
done

# Directories
mkdir -p %{buildroot}/%{_sysconfdir}/%{name}/
mkdir -p %{buildroot}/%{_sysconfdir}/%{name}/agent
mkdir -p %{buildroot}/%{_sysconfdir}/%{name}/agent/conf.d
mkdir -p %{buildroot}/%{_sysconfdir}/%{name}/consumer
mkdir -p %{buildroot}/%{_sysconfdir}/%{name}/consumer/conf.d
mkdir -p %{buildroot}/%{_sysconfdir}/gofer/plugins
mkdir -p %{buildroot}/%{_sysconfdir}/pki/%{name}
mkdir -p %{buildroot}/%{_sysconfdir}/pki/%{name}/consumer
mkdir -p %{buildroot}/%{_sysconfdir}/pki/%{name}/consumer/server
mkdir -p %{buildroot}/%{_sysconfdir}/rc.d/init.d
mkdir -p %{buildroot}/%{_usr}/lib/%{name}/
mkdir -p %{buildroot}/%{_usr}/lib/%{name}/consumer
mkdir -p %{buildroot}/%{_usr}/lib/%{name}/consumer/extensions
mkdir -p %{buildroot}/%{_usr}/lib/%{name}/agent
mkdir -p %{buildroot}/%{_usr}/lib/%{name}/agent/handlers
mkdir -p %{buildroot}/%{_var}/log/%{name}/
mkdir -p %{buildroot}/%{_libdir}/gofer/plugins
mkdir -p %{buildroot}/%{_bindir}
%if 0%{?rhel} >= 6 || 0%{?fedora} >= 19
mkdir -p %{buildroot}/%{_mandir}/man1
%endif

# pulp-admin installation
%if %{pulp_admin}
pushd client_admin
%{__python} setup.py install -O1 --skip-build --root %{buildroot}
popd

mkdir -p %{buildroot}/%{_sysconfdir}/%{name}/admin
mkdir -p %{buildroot}/%{_sysconfdir}/%{name}/admin/conf.d
mkdir -p %{buildroot}/%{_sysconfdir}/bash_completion.d
mkdir -p %{buildroot}/%{_usr}/lib/%{name}/admin
mkdir -p %{buildroot}/%{_usr}/lib/%{name}/admin/extensions

cp -R client_admin/etc/pulp/admin/admin.conf %{buildroot}/%{_sysconfdir}/%{name}/admin/
cp client_admin/etc/bash_completion.d/pulp-admin %{buildroot}/%{_sysconfdir}/bash_completion.d/
# pulp-admin man page (no need to fence this against el5 again)
cp docs/_build/man/pulp-admin.1 %{buildroot}/%{_mandir}/man1/
%endif # End pulp_admin installation block

# Server installation
%if %{pulp_server}
pushd server
%{__python} setup.py install -O1 --skip-build --root %{buildroot}
popd

# These directories are specific to the server
mkdir -p %{buildroot}/srv
mkdir -p %{buildroot}/%{_sysconfdir}/%{name}/content/sources/conf.d
mkdir -p %{buildroot}/%{_sysconfdir}/%{name}/server
mkdir -p %{buildroot}/%{_sysconfdir}/%{name}/server/plugins.conf.d
mkdir -p %{buildroot}/%{_sysconfdir}/%{name}/vhosts80
mkdir -p %{buildroot}/%{_sysconfdir}/default/
mkdir -p %{buildroot}/%{_sysconfdir}/httpd/conf.d/
mkdir -p %{buildroot}/%{_usr}/lib/%{name}/plugins
mkdir -p %{buildroot}/%{_usr}/lib/%{name}/plugins/types
mkdir -p %{buildroot}/%{_var}/lib/%{name}/celery
mkdir -p %{buildroot}/%{_var}/lib/%{name}/uploads
mkdir -p %{buildroot}/%{_var}/lib/%{name}/published
mkdir -p %{buildroot}/%{_var}/lib/%{name}/static
mkdir -p %{buildroot}/%{_var}/www

# Configuration
cp -R server/etc/pulp/* %{buildroot}/%{_sysconfdir}/%{name}

# Apache Configuration
%if 0%{?fedora} >= 18 || 0%{?rhel} >= 7
cp server/etc/httpd/conf.d/pulp_apache_24.conf %{buildroot}/%{_sysconfdir}/httpd/conf.d/pulp.conf
%else
cp server/etc/httpd/conf.d/pulp_apache_22.conf %{buildroot}/%{_sysconfdir}/httpd/conf.d/pulp.conf
%endif

# Server init scripts/unit files and environment files
%if %{pulp_systemd} == 0
cp server/etc/default/upstart_pulp_celerybeat %{buildroot}/%{_sysconfdir}/default/pulp_celerybeat
cp server/etc/default/upstart_pulp_resource_manager %{buildroot}/%{_sysconfdir}/default/pulp_resource_manager
cp server/etc/default/upstart_pulp_workers %{buildroot}/%{_sysconfdir}/default/pulp_workers
cp -d server/etc/rc.d/init.d/* %{buildroot}/%{_initddir}/
# We don't want to install pulp-manage-workers in upstart systems
rm -rf %{buildroot}/%{_libexecdir}
%else
cp server/etc/default/systemd_pulp_celerybeat %{buildroot}/%{_sysconfdir}/default/pulp_celerybeat
cp server/etc/default/systemd_pulp_resource_manager %{buildroot}/%{_sysconfdir}/default/pulp_resource_manager
cp server/etc/default/systemd_pulp_workers %{buildroot}/%{_sysconfdir}/default/pulp_workers
mkdir -p %{buildroot}/%{_usr}/lib/systemd/system/
cp server/usr/lib/systemd/system/* %{buildroot}/%{_usr}/lib/systemd/system/
%endif

# Pulp Web Services
cp -R server/srv %{buildroot}

# Web Content
ln -s %{_var}/lib/pulp/published %{buildroot}/%{_var}/www/pub

# Tools
cp server/bin/* %{buildroot}/%{_bindir}

# Ghost
touch %{buildroot}/%{_sysconfdir}/pki/%{name}/ca.key
touch %{buildroot}/%{_sysconfdir}/pki/%{name}/ca.crt
touch %{buildroot}/%{_sysconfdir}/pki/%{name}/rsa.key
touch %{buildroot}/%{_sysconfdir}/pki/%{name}/rsa_pub.key

# Install SELinux policy modules
pushd server/selinux/server
./install.sh %{buildroot}%{_datadir}
mkdir -p %{buildroot}%{_datadir}/pulp/selinux/server
cp enable.sh %{buildroot}%{_datadir}/pulp/selinux/server
cp uninstall.sh %{buildroot}%{_datadir}/pulp/selinux/server
cp relabel.sh %{buildroot}%{_datadir}/pulp/selinux/server
popd
%endif # End server installation block

# Everything else installation

# Ghost
touch %{buildroot}/%{_sysconfdir}/pki/%{name}/consumer/rsa.key
touch %{buildroot}/%{_sysconfdir}/pki/%{name}/consumer/rsa_pub.key
touch %{buildroot}/%{_sysconfdir}/pki/%{name}/consumer/server/rsa_pub.key

# Configuration
cp -R agent/etc/pulp/agent/agent.conf %{buildroot}/%{_sysconfdir}/%{name}/agent/
cp -R client_consumer/etc/pulp/consumer/consumer.conf %{buildroot}/%{_sysconfdir}/%{name}/consumer/
%if 0%{?rhel} >= 6 || 0%{?fedora} >= 19
cp client_consumer/etc/bash_completion.d/pulp-consumer %{buildroot}/%{_sysconfdir}/bash_completion.d/
%endif

# Agent
rm -rf %{buildroot}/%{python_sitelib}/%{name}/agent/gofer
cp agent/etc/gofer/plugins/pulpplugin.conf %{buildroot}/%{_sysconfdir}/gofer/plugins
cp -R agent/pulp/agent/gofer/pulpplugin.py %{buildroot}/%{_libdir}/gofer/plugins

# Ghost
touch %{buildroot}/%{_sysconfdir}/pki/%{name}/consumer/consumer-cert.pem

# pulp-consumer man page
%if 0%{?rhel} >= 6 || 0%{?fedora} >= 19
cp docs/_build/man/pulp-consumer.1 %{buildroot}/%{_mandir}/man1
%endif

%clean
rm -rf %{buildroot}


# define required pulp platform version.
%global pulp_version %{version}


# ---- Server ------------------------------------------------------------------
%if %{pulp_server}
%package server
Summary: The pulp platform server
Group: Development/Languages
Requires: python-%{name}-common = %{pulp_version}
Requires: python-celery >= 3.1.0
Requires: python-celery < 3.2.0
Requires: python-pymongo >= 2.5.2
Requires: python-mongoengine >= 0.7.10
Requires: python-setuptools
Requires: python-webpy
Requires: python-okaara >= 1.0.32
Requires: python-oauth2 >= 1.5.211
Requires: python-httplib2
Requires: python-isodate >= 0.5.0-1.pulp
Requires: python-BeautifulSoup
Requires: python-qpid
Requires: python-nectar >= 1.1.6
Requires: httpd
Requires: mod_ssl
Requires: openssl
Requires: nss-tools
Requires: python-ldap
Requires: python-gofer >= 1.4.0
Requires: python-gofer-qpid >= 1.4.0
Requires: crontabs
Requires: acl
Requires: mod_wsgi >= 3.4-1.pulp
Requires: m2crypto
Requires: genisoimage
# RHEL6 ONLY
%if 0%{?rhel} == 6
Requires: nss >= 3.12.9
%endif
%if %{pulp_systemd} == 1
Requires(post): systemd
Requires(preun): systemd
Requires(postun): systemd
%endif
Obsoletes: pulp

%description server
Pulp provides replication, access, and accounting for software repositories.

%files server
# - root:root
%defattr(-,root,root,-)
%config(noreplace) %{_sysconfdir}/default/pulp_celerybeat
%config(noreplace) %{_sysconfdir}/default/pulp_workers
%config(noreplace) %{_sysconfdir}/default/pulp_resource_manager
%config(noreplace) %{_sysconfdir}/httpd/conf.d/%{name}.conf
%dir %{_sysconfdir}/pki/%{name}
%dir %{_sysconfdir}/%{name}/content/sources/conf.d
%dir %{_sysconfdir}/%{name}/server
%dir %{_sysconfdir}/%{name}/server/plugins.conf.d
%dir %{_sysconfdir}/%{name}/vhosts80
%dir /srv/%{name}
/srv/%{name}/webservices.wsgi
%{_bindir}/pulp-manage-db
%{_bindir}/pulp-qpid-ssl-cfg
%{_bindir}/pulp-gen-ca-certificate
%{_usr}/lib/%{name}/plugins/types
%{python_sitelib}/%{name}/server/
%{python_sitelib}/%{name}/plugins/
%{python_sitelib}/pulp_server*.egg-info
%if %{pulp_systemd} == 0
# Install the init scripts
%defattr(755,root,root,-)
%config %{_initddir}/pulp_celerybeat
%config %{_initddir}/pulp_workers
%config %{_initddir}/pulp_resource_manager
%else
# Install the systemd unit files
%defattr(-,root,root,-)
%{_usr}/lib/systemd/system/*
%defattr(755,root,root,-)
%{_libexecdir}/pulp-manage-workers
%endif
# 640 root:apache
%defattr(640,root,apache,-)
%ghost %{_sysconfdir}/pki/%{name}/ca.key
%ghost %{_sysconfdir}/pki/%{name}/ca.crt
%ghost %{_sysconfdir}/pki/%{name}/rsa.key
%ghost %{_sysconfdir}/pki/%{name}/rsa_pub.key
%config(noreplace) %{_sysconfdir}/%{name}/server.conf
# - apache:apache
%defattr(-,apache,apache,-)
%{_var}/lib/%{name}/
%dir %{_var}/log/%{name}
%{_var}/www/pub
# Install the docs
%defattr(-,root,root,-)
%doc README LICENSE COPYRIGHT

%post server

# RSA key pair
KEY_DIR="%{_sysconfdir}/pki/%{name}"
KEY_PATH="$KEY_DIR/rsa.key"
KEY_PATH_PUB="$KEY_DIR/rsa_pub.key"
if [ ! -f $KEY_PATH ]
then
  openssl genrsa -out $KEY_PATH 2048 &> /dev/null
  openssl rsa -in $KEY_PATH -pubout > $KEY_PATH_PUB 2> /dev/null
fi
chmod 640 $KEY_PATH
chmod 644 $KEY_PATH_PUB
chown root:apache $KEY_PATH
chown root:apache $KEY_PATH_PUB
ln -fs $KEY_PATH_PUB %{_var}/lib/%{name}/static

# CA certificate
if [ $1 -eq 1 ]; # not an upgrade
then
  pulp-gen-ca-certificate
fi

%if %{pulp_systemd} == 1
%postun server
%systemd_postun
%endif
%endif # End pulp_server if block


# ---- Common ------------------------------------------------------------------

%package -n python-pulp-common
Summary: Pulp common python packages
Group: Development/Languages
Obsoletes: pulp-common
Requires: python-isodate >= 0.5.0-1.pulp
Requires: python-iniparse
# RHEL5 ONLY
%if 0%{?rhel} == 5
Requires: python-simplejson
%endif

%description -n python-pulp-common
A collection of components that are common between the pulp server and client.

%files -n python-pulp-common
%defattr(-,root,root,-)
%dir %{_usr}/lib/%{name}
%dir %{python_sitelib}/%{name}
%{python_sitelib}/%{name}/__init__.*
%{python_sitelib}/%{name}/common/
%{python_sitelib}/pulp_common*.egg-info
%doc README LICENSE COPYRIGHT


# ---- Client Bindings ---------------------------------------------------------

%package -n python-pulp-bindings
Summary: Pulp REST bindings for python
Group: Development/Languages
Requires: python-%{name}-common = %{pulp_version}
%if %{pulp_client_oauth}
Requires: python-oauth2 >= 1.5.170-2.pulp
%endif
Requires: m2crypto

%description -n python-pulp-bindings
The Pulp REST API bindings for python.

%files -n python-pulp-bindings
%defattr(-,root,root,-)
%{python_sitelib}/%{name}/bindings/
%{python_sitelib}/pulp_bindings*.egg-info
%doc README LICENSE COPYRIGHT


# ---- Client Extension Framework -----------------------------------------------------

%package -n python-pulp-client-lib
Summary: Pulp client extensions framework
Group: Development/Languages
Requires: m2crypto
Requires: python-%{name}-common = %{pulp_version}
Requires: python-okaara >= 1.0.32
Requires: python-isodate >= 0.5.0-1.pulp
Requires: python-setuptools
Obsoletes: pulp-client-lib

%description -n python-pulp-client-lib
A framework for loading Pulp client extensions.

%files -n python-pulp-client-lib
%defattr(-,root,root,-)
%{python_sitelib}/%{name}/client/commands/
%{python_sitelib}/%{name}/client/extensions/
%{python_sitelib}/%{name}/client/upload/
%{python_sitelib}/%{name}/client/*.py
%{python_sitelib}/%{name}/client/*.pyc
%{python_sitelib}/%{name}/client/*.pyo
%{python_sitelib}/pulp_client_lib*.egg-info
%doc README LICENSE COPYRIGHT


# ---- Agent Handler Framework -------------------------------------------------

%package -n python-pulp-agent-lib
Summary: Pulp agent handler framework
Group: Development/Languages
Requires: python-%{name}-common = %{pulp_version}

%description -n python-pulp-agent-lib
A framework for loading agent handlers that provide support
for content, bind and system specific operations.

%files -n python-pulp-agent-lib
%defattr(-,root,root,-)
%{python_sitelib}/%{name}/agent/
%{python_sitelib}/pulp_agent*.egg-info
%dir %{_sysconfdir}/%{name}/agent
%dir %{_sysconfdir}/%{name}/agent/conf.d
%dir %{_usr}/lib/%{name}/agent
%doc README LICENSE COPYRIGHT


# ---- Admin Client (CLI) ------------------------------------------------------
%if %{pulp_admin}
%package admin-client
Summary: Admin tool to administer the pulp server
Group: Development/Languages
Requires: python >= 2.6
Requires: python-okaara >= 1.0.32
Requires: python-%{name}-common = %{pulp_version}
Requires: python-%{name}-bindings = %{pulp_version}
Requires: python-%{name}-client-lib = %{pulp_version}
Obsoletes: pulp-admin
Obsoletes: pulp-builtins-admin-extensions <= %{pulp_version}

%description admin-client
A tool used to administer the pulp server, such as repo creation and
synching, and to kick off remote actions on consumers.

%files admin-client
%defattr(-,root,root,-)
%{python_sitelib}/%{name}/client/admin/
%{python_sitelib}/pulp_client_admin*.egg-info
%dir %{_sysconfdir}/%{name}/admin
%dir %{_sysconfdir}/%{name}/admin/conf.d
%{_sysconfdir}/bash_completion.d/pulp-admin
%dir %{_usr}/lib/%{name}/admin/extensions/
%config(noreplace) %{_sysconfdir}/%{name}/admin/admin.conf
%{_bindir}/%{name}-admin
%doc README LICENSE COPYRIGHT
%doc %{_mandir}/man1/pulp-admin.1*
%endif # End of pulp_admin if block


# ---- Consumer Client (CLI) ---------------------------------------------------

%package consumer-client
Summary: Consumer tool to administer the pulp consumer.
Group: Development/Languages
Requires: python-%{name}-common = %{pulp_version}
Requires: python-%{name}-bindings = %{pulp_version}
Requires: python-%{name}-client-lib = %{pulp_version}
Obsoletes: pulp-consumer
Obsoletes: pulp-builtins-consumer-extensions <= %{pulp_version}

%description consumer-client
A tool used to administer a pulp consumer.

%files consumer-client
%defattr(-,root,root,-)
%{python_sitelib}/%{name}/client/consumer/
%{python_sitelib}/pulp_client_consumer*.egg-info
%dir %{_sysconfdir}/%{name}/consumer
%dir %{_sysconfdir}/%{name}/consumer/conf.d
%dir %{_sysconfdir}/pki/%{name}/consumer/
%dir %{_usr}/lib/%{name}/consumer/extensions/
%config(noreplace) %{_sysconfdir}/%{name}/consumer/consumer.conf
%{_bindir}/%{name}-consumer
%ghost %{_sysconfdir}/pki/%{name}/consumer/rsa.key
%ghost %{_sysconfdir}/pki/%{name}/consumer/rsa_pub.key
%ghost %{_sysconfdir}/pki/%{name}/consumer/server/rsa_pub.key
%ghost %{_sysconfdir}/pki/%{name}/consumer/consumer-cert.pem
%doc README LICENSE COPYRIGHT
%if 0%{?rhel} >= 6 || 0%{?fedora} >= 19
%{_sysconfdir}/bash_completion.d/pulp-consumer
%doc %{_mandir}/man1/pulp-consumer.1*
%endif


%post consumer-client

# RSA key pair
KEY_DIR="%{_sysconfdir}/pki/%{name}/consumer/"
KEY_PATH="$KEY_DIR/rsa.key"
KEY_PATH_PUB="$KEY_DIR/rsa_pub.key"
if [ ! -f $KEY_PATH ]
then
  openssl genrsa -out $KEY_PATH 2048 &> /dev/null
  openssl rsa -in $KEY_PATH -pubout > $KEY_PATH_PUB 2> /dev/null
fi
chmod 640 $KEY_PATH


# ---- Agent -------------------------------------------------------------------

%package agent
Summary: The Pulp agent
Group: Development/Languages
Requires: python-%{name}-bindings = %{pulp_version}
Requires: python-%{name}-agent-lib = %{pulp_version}
Requires: %{name}-consumer-client = %{pulp_version}
Requires: python-gofer >= 1.4.0
Requires: python-gofer-qpid >= 1.4.0
Requires: gofer >= 1.4.0
Requires: m2crypto

%description agent
The pulp agent, used to provide remote command & control and
scheduled actions such as reporting installed content profiles
on a defined interval.

%files agent
%defattr(-,root,root,-)
%config(noreplace) %{_sysconfdir}/%{name}/agent/agent.conf
%{_sysconfdir}/gofer/plugins/pulpplugin.conf
%{_libdir}/gofer/plugins/pulpplugin.*
%doc README LICENSE COPYRIGHT

# --- Selinux ---------------------------------------------------------------------

%if %{pulp_server}
%package        selinux
Summary:        Pulp SELinux policy for pulp components.
Group:          Development/Languages
BuildRequires:  rpm-python
BuildRequires:  make
BuildRequires:  checkpolicy
BuildRequires:  selinux-policy-devel
BuildRequires:  hardlink
Obsoletes: pulp-selinux-server

%if "%{selinux_policyver}" != ""
Requires: selinux-policy >= %{selinux_policyver}
%endif
%if 0%{?fedora} == 19
Requires(post): selinux-policy-targeted >= 3.12.1-74
%endif
Requires(post): policycoreutils-python
Requires(post): /usr/sbin/semodule, /sbin/fixfiles, /usr/sbin/semanage
Requires(postun): /usr/sbin/semodule

%description    selinux
SELinux policy for Pulp's components

%post selinux
# Enable SELinux policy modules
if /usr/sbin/selinuxenabled ; then
 %{_datadir}/pulp/selinux/server/enable.sh %{_datadir}
fi

# restorcecon wasn't reading new file contexts we added when running under 'post' so moved to 'posttrans'
# Spacewalk saw same issue and filed BZ here: https://bugzilla.redhat.com/show_bug.cgi?id=505066
%posttrans selinux
if /usr/sbin/selinuxenabled ; then
 %{_datadir}/pulp/selinux/server/relabel.sh %{_datadir}
fi

%preun selinux
# Clean up after package removal
if [ $1 -eq 0 ]; then
%{_datadir}/pulp/selinux/server/uninstall.sh
%{_datadir}/pulp/selinux/server/relabel.sh
fi
exit 0

%files selinux
%defattr(-,root,root,-)
%doc README LICENSE COPYRIGHT
%{_datadir}/pulp/selinux/server/*
%{_datadir}/selinux/*/pulp-server.pp
%{_datadir}/selinux/*/pulp-celery.pp
%{_datadir}/selinux/devel/include/%{moduletype}/pulp-server.if
%{_datadir}/selinux/devel/include/%{moduletype}/pulp-celery.if

%endif # End selinux if block

%changelog
<<<<<<< HEAD
* Wed Dec 10 2014 Barnaby Court <bcourt@redhat.com> 2.5.1-0.2.beta
=======
* Fri Dec 19 2014 Randy Barlow <rbarlow@redhat.com> 2.5.2-0.0.beta
- 1166202 - documenting that EPEL requires RHEL "optional" and "extras" repos
  (mhrivnak@redhat.com)
- 1155604 - fixing incorrect formatting of a note (skarmark@redhat.com)

* Tue Dec 16 2014 Barnaby Court <bcourt@redhat.com> 2.5.1-1
>>>>>>> 3ce1e45f
- 1171509 - FastForwardXmlFileContext was sometimes finding the wrong file and
  was not cleaning up after itself. (bcourt@redhat.com)
- 1165355 - Add a sanitize_checksum_type function. (rbarlow@redhat.com)
- 1129828 - split stack traces into separate log records. (jortel@redhat.com)
- 1165355 - Add a sanitize_checksum_type function. (rbarlow@redhat.com)
- 1162820 - Clarify SSL configuration settings. (rbarlow@redhat.com)

* Fri Nov 21 2014 Chris Duryee <cduryee@redhat.com> 2.6.0-0.1.alpha
- 1162820 - Clarify SSL configuration settings. (rbarlow@redhat.com)
- 1116825 - Adding a non-existent user to a role now returns HTTP 400 instead
  of 404. (jcline@redhat.com)
- 1004623 - References to old collection names and content_unit_count needs to
  be updated (ipanova@redhat.com)
- 1021970 - Add an example how to retrieve permissions for a particular
  resource. (ipanova@redhat.com)
- 1128226 - Adjusting 'Repository Content Behavior' section name
  (ipanova@redhat.com)
- 1161205 - Adds comments to conf files about value of defaults
  (bmbouter@gmail.com)
- 1021579 - document unexpected behavior in unassociate api
  (cduryee@redhat.com)
- 1081534 - Added /v2 and trailing / to the permissions docs
  (dkliban@redhat.com)
- 1165271 - Adds 2.5.0 deprecation release note about _ns attribute
  (bmbouter@gmail.com)
- 1111261 - document single event listener retrieval (bcourt@redhat.com)
- 1161690 - Add release note for RabbitMQ support. (rbarlow@redhat.com)
- 1132663 - pulp-manage-db now has a --dry-run flag. (jcline@redhat.com)
- 721314 - add man pages for pulp-admin and pulp-consumer (cduryee@redhat.com)
- 1159067 - Read user cred from config (vijaykumar.jain@nomura.com)
- 1148928 - 404 is returned when publishing a nonexistent repo group
  (asmacdo@gmail.com)
- 1079511 - better relative url collision prevention (asmacdo@gmail.com)
- 1155513 - Search for package in all consumers (contact@andreagiardini.com)
- 1146294 - do not require pulp.bindings.server to access DEFAULT_CA_PATH
  (cduryee@redhat.com)
- 1121102 - support unordered agent replies. (jortel@redhat.com)
- 1160794 - update python-requests to 2.4.3 (cduryee@redhat.com)
- 1145734 - more correct error message when apache fails (asmacdo@gmail.com)
- 1127817 - return a 404 for consumer history request if consumer id does not
  exist (asmacdo@gmail.com)
- 1135589 - move PRIMARY_ID definition (cduryee@redhat.com)
- 1145723 - log startup message in Celery logs (cduryee@redhat.com)
- 1148919 - remove traceback from log if user enters incorrect password
  (asmacdo@gmail.com)
- 1148796 - pulp-admin tab completion follows plugin structure
  (igulina@redhat.com)
- 1132458 - cont - test now works outside of terminal (asmacdo@gmail.com)
- 1120671 - missing operation from reaper and monthly tasks
  (dkliban@redhat.com)
- 1129828 - split stack traces into separate log records. (jortel@redhat.com)
- 1142304 - remove extraneous errors during unit test runs (cduryee@redhat.com)
- 1139703 - update pickled schedule on schedule updates (cduryee@redhat.com)
- 1142376 - use valid default certificate pack path (cduryee@redhat.com)
- 1136504 - added tab completion for file paths (igulina@redhat.com)
- 1124589 - python-kombu does not work with Qpid unless the user adjusts
  qpidd.conf (cduryee@redhat.com)
- 1133953 - check Mongo version during startup (cduryee@redhat.com)
- 1095483 - fix message to not refer to pulp.log (cduryee@redhat.com)
- 1133939 - tab completion for short options (igulina@redhat.com)

* Fri Nov 21 2014 Austin Macdonald <asmacdo@gmail.com> 2.5.0-1
- 1129488 - Adjusts mongoDB auto-reconnect to never stop attempting
  (bmbouter@gmail.com)
- 1160796 - Allow TCP connections to all hosts and ports (bmbouter@gmail.com)
- 1111228 - Fix API doc typo. (rbarlow@redhat.com)
- 1153344 - verify_ssl default to true. (rbarlow@redhat.com)
- 1153344 - Support Mongo SSL on the result backend. (rbarlow@redhat.com)
- 1153344 - Allow Mongo connections over SSL. (rbarlow@redhat.com)
- 1145701 - bump release to allow a koji rebuild (cduryee@redhat.com)
- 1117512 - Fix formatting of last_unit_added & last_unit_removed fields
  (bcourt@redhat.com)
- 1153054 - pulp.bindings refuse to do SSLv3. (rbarlow@redhat.com)
- 1102269 - Added documentation about deprecation of task_type
  (dkliban@redhat.com)
- 1150297 - Update versions from 2.4.x to 2.5.0. (rbarlow@redhat.com)
- 1060752 - Add sample output for repo import_upload (bcourt@redhat.com)
- 1146680 - Stop pulp_workers services with SIGQUIT. (rbarlow@redhat.com)
- 1131260 - Shell out to for certificate validation. (rbarlow@redhat.com)

* Mon Oct 20 2014 Randy Barlow <rbarlow@redhat.com> 2.4.3-1
- 1153054 - pulp.bindings refuse to do SSLv3. (rbarlow@redhat.com)

* Mon Oct 13 2014 Chris Duryee <cduryee@redhat.com> 2.4.2-1
- 1138356 - adding docs on how to backup pulp (mhrivnak@redhat.com)
- 1122987 - Adds troubleshooting note around Qpid scalability limits
  (bmbouter@gmail.com)
- 1066472 - Removed 409 response codes in docs for permission api calls
  (dkliban@redhat.com)
- 1103232 - Document common proxy config options. (rbarlow@redhat.com)
- 1081518 - Add help documentation for retrieving a single distributor or
  importer (bcourt@redhat.com)
- 1064150 - Creates a troubleshooting page that mentions inconsistency with
  trailing slashes (asmacdo@gmail.com)
- 1148555 - removes doubled 2.4.1 rest api changes from release notes
  (asmacdo@gmail.com)
- 1022188 - Docs about repos binding to nodes which were activated after
  deactivation (dkliban@redhat.com)
- 1145320 - document running pulp-manage-db after installation.
  (jortel@redhat.com)
- 1129489 - Document Apache CRLs. (rbarlow@redhat.com)
- 1096294 - Document the rsyslog log level settings. (rbarlow@redhat.com)
- 1087997 - add link to release note (cduryee@redhat.com)
- 1009429 - Move pulp_manage_puppet bool 2 celery_t. (rbarlow@redhat.com)
- 1134972 - remove calls to mongo flush (cduryee@redhat.com)
- 1132609 - celery result backend gets mongo username correctly
  (mhrivnak@redhat.com)
- 1131632 - Remove notes to disable SELinux in EL 5. (rbarlow@redhat.com)
- 1130119 - do not add full task info to spawned_tasks (cduryee@redhat.com)
- 1131509 - remove quotes from ca_path (cduryee@redhat.com)
- 1130153 - Fixed regression with consumer binding retrieval.
  (jcline@redhat.com)
- 1103914 - Pulp exceptions no longer log a traceback by default
  (jcline@redhat.com)
- 1128329 - Add warnings about admin.conf to docs. (rbarlow@redhat.com)
- 1128222 - Fixed a formatting issue in the installation docs
  (jcline@redhat.com)
- 1128831 - Restore python-rhsm-1.8.0. (rbarlow@redhat.com)
- 1094470 - Canceling a task that was already in a completed state now results
  in a 200 code instead of a 500 (jcline@redhat.com)
- 1110418 - Added documentation on publishing repository groups
  (jcline@redhat.com)
- 1111228 - Removed jdob from the event listener sample return
  (jcline@redhat.com)
- 1111197 - Fixed a typo in the sample request in event listeners docs
  (jcline@redhat.com)
- 1110449 - Fixed typos in context applicability documentation
  (jcline@redhat.com)
- 1094256 - Updated the consumer binding docs to make it clear a 200 can be
  returned (jcline@redhat.com)
- 1083522 - Updated the repo publish documentation to correct the schedule path
  (jcline@redhat.com)
- 1079445 - Updated the repo sync documentation to correct the schedule path
  (jcline@redhat.com)
- 1078348 - Updated the docs for updating an importer to make it clear that the
  task report contains the results (jcline@redhat.com)
- 1022553 - pulp-admin unbind commands will now return a user-friendly error
  message if the consumer or repository given don't exist. (jcline@redhat.com)
- 1112663 - Allows schedules with monthly or yearly intervals
  (jcline@redhat.com)
- 1109870 - fixed typo in passing tags when creating a task for deleting orphan
  by type (skarmark@redhat.com)
- 1092450 - Retrieving orphans by content type now returns a 404 if the content
  type does not exist (jcline@redhat.com)
- 1115414 - updated get consumer profiles api to return 404 in case of non-
  existing consumer (skarmark@redhat.com)
- 1115391 - removing duplicate unit test and updating one to detect 405 return
  code for consumer group bindings GET calls (skarmark@redhat.com)
- 1115385 - Removing GET methods on consumer group bindings since consumer
  group bind and unbind are merely used as group operations and are not stored
  on the consumer group permanently (skarmark@redhat.com)
- 1117512 - Convert timestamps saved for tracking distributor publishes &
  importer syncs to UTC instead of timezone offset (bcourt@redhat.com)
- 1100805 - Fixing consumer group bind and unbind and moving tasks from
  tasks/consumer_group.py to consumer group cud manager (skarmark@redhat.com)

* Tue Sep 23 2014 Randy Barlow <rbarlow@redhat.com> 2.4.1-1
- 1136883 - Fixed incorrect tags for applicability in the docs
  (jcline@redhat.com)
- 1131260 - Shell out to for certificate validation. (rbarlow@redhat.com)
- 1129719 - Raise the certificate validation depth. (rbarlow@redhat.com)
- 1131260 - relax version requirement. (jortel@redhat.com)
- 1130312 - Fix bug query for 2.4.1. (rbarlow@redhat.com)
- 1130312 - Add upgrade instructions for 2.4.1. (rbarlow@redhat.com)
- 1108306 - Update nectar to fix hang on canceling downloads of large numbers
  of files. (bcourt@redhat.com)
- 1093760 - pulp-manage-db now halts if a migration fails (jcline@redhat.com)

* Sat Aug 09 2014 Randy Barlow <rbarlow@redhat.com> 2.4.0-1
- 1125030 - Handle both styles of certificate stores. (rbarlow@redhat.com)
- 1113590 - Nodes requires Pulp's cert to be trusted 1112906 - pulp-admin
  requires Pulp's cert to be trusted 1112904 - pulp-consumer requires Pulp's
  cert to be trusted (rbarlow@redhat.com)
- 1110893 - adding a trailing slash to an API path (mhrivnak@redhat.com)
- 1115631 - discard disabled sources before doing is_valid check.
  (jortel@redhat.com)
- 1005899 - support 'message' reported during node sync. (jortel@redhat.com)
- 1113590 - Adding documentation about adding ca cert to the system trusted
  certs for pulp-admin and pulp-consumer and adding bindings unit tests
  (skarmark@redhat.com)
- 1112906 - adding SSL CA cert validation to the bindings (skarmark@redhat.com)
- 1112905 - updating pulp-gen-ca-certificate script to create pulp ssl
  certificates (skarmark@redhat.com)
- 1112904 - adding configuration for pulp ssl certificates
  (skarmark@redhat.com)
- 1110668 - updated consumer group binding documentation to refect the actual
  behaviour (jcline@redhat.com)
- 1117060 - added umask setting to celery worker command line, since the
  default of 0 is unsafe. (mhrivnak@redhat.com)
- 1116438 - use apache httpd type and not typealias (lzap+git@redhat.com)
- 1115715 - syslog handler works with string formatting tokens in tracebacks.
  (jortel@redhat.com)
- 1115631 - disabled content sources discarded before validity check performed.
  (jortel@redhat.com)
- 1115129 - update rsa_pub as part of consumer updates. (jortel@redhat.com)
- 1093871 - sorting tasks by default according to when they were created.
  (mhrivnak@redhat.com)
- 1100638 - Update task search API to match the serialization used for task
  collection & task get APIs (bcourt@redhat.com)
- 1110674 - A 400 Bad Request is returned when attempting to bind a consumer
  group to an invalid repo or distributor id (jcline@redhat.com)
- 1104654 - Don't require python-oauth2 on RHEL 5. (rbarlow@redhat.com)
- 1020912 - add pulp_manage_puppet selinux boolean (lzap+git@redhat.com)
- 1110668 - consumer group binding calls now return 404 when invalid group,
  repo, or distributor ids are given (jcline@redhat.com)
- 1074426 - Updated the repository group API docs to reflect actual DELETE
  behaviour (jcline@redhat.com)
- 1109430 - goferd supporting systemd. (jortel@redhat.com)
- 1105636 - saving a unit through a conduit now fails over to adding or
  updating if a unit appears or disappears unexpectedly (mhrivnak@redhat.com)
- 1094286 - failing to include 'options' or 'units' during content
  install/update/uninstall calls on consumers now results in a 400 code
  (jcline@redhat.com)
- 1100805 - Fixing consumer group bind and unbind and moving tasks from
  tasks/consumer_group.py to consumer group cud manager (skarmark@redhat.com)
- 1094264 - Retrieving bindings by consumer and repository now returns 404 if
  the consumer or repository ids are invalid. (jcline@redhat.com)
- 1060866 - The Repository Group Distributors API is now documented
  (jcline@redhat.com)
- 1097781 - Indicate that consumer bind fails when it does.
  (rbarlow@redhat.com)
- 1107782 - fixed in gofer 1.2.1. (jortel@redhat.com)
- 1102393 - Rework how we select the queue for new reservations.
  (rbarlow@redhat.com)
- 1100892 - check if filename exists before printing (cduryee@redhat.com)
- 1100330 - Improve error message and documentation. (rbarlow@redhat.com)
- 1102236 - pass the authenticator to the reply consumer. (jortel@redhat.com)
- 1099272 - bump mongodb version requirement in docs (cduryee@redhat.com)
- 1098620 - Report NoAvailableQueues as a coded Exception. (rbarlow@redhat.com)
- 1101598 - returns the correct data type when copy matches 0 units
  (mhrivnak@redhat.com)
- 1097247 - Add status to pulp_celerybeat script. (rbarlow@redhat.com)
- 1100084 - read consumer.conf during setup_plugin(). (jortel@redhat.com)
- 1099945 - use correct serializer when publishing http events
  (cduryee@redhat.com)
- 1096931 - improving repo update command to better detect spawned tasks
  (mhrivnak@redhat.com)
- 1051700 - Don't build pulp-admin on RHEL 5. (rbarlow@redhat.com)
- 1096822 - Don't set a canceled Task to finished. (rbarlow@redhat.com)
- 1099168 - move %%postun block inside pulp_server if block
  (cduryee@redhat.com)
- 1096935 - Adds info about qpid-cpp-server-store package to docs
  (bmbouter@gmail.com)
- 1091980 - Update install and upgrade docs with qpid client deps
  (bmbouter@gmail.com)
- 1096968 - return created profile; log reported profiles at debug in the
  agent. (jortel@redhat.com)
- 1094647 - GET of consumer schedule that doesn't exist now returns 404
  (mhrivnak@redhat.com)
- 1097817 - agent SSL properties applied. (jortel@redhat.com)
- 1093870 - Use far less RAM during publish. (rbarlow@redhat.com)
- 1093009 - Don't use symlinks for init scripts. (rbarlow@redhat.com)
- 1091348 - Always perform distributor updates asyncronously.
  (rbarlow@redhat.com)
- 1094825 - bind/unbind return call_report; 200/202 based on spawned tasks.
  (jortel@redhat.com)
- 1095691 - Adding cleanup of Celery Task Results to Reaper
  (bmbouter@gmail.com)
- 1093429 - Changing repo create API to match documented key name.
  (mhrivnak@redhat.com)
- 1094637 - fixing consumer schedule API urls in the documentation
  (mhrivnak@redhat.com)
- 1094653 - correctly handling the case where an invalid schedule ID is
  provided to the REST API (mhrivnak@redhat.com)
- 1087514 - correct dev-guide for create/update user. (jortel@redhat.com)
- 1091922  - Fix _delete_queue() traceback. (bmbouter@gmail.com)
- 1093417 - propagate transport configuration property. (jortel@redhat.com)
- 1086278 - Convert upload into a polling command. (rbarlow@redhat.com)
- 1091919 - agent load rsa keys on demand. (jortel@redhat.com)
- 1090570 - Fix content commands handling of returned call report.
  (jortel@redhat.com)
- 1073065 - Better document task cancellations. (rbarlow@redhat.com)
- 1072955 - Create TaskStatuses with all attributes. (rbarlow@redhat.com)
- 1087015 - Capture warnings with the pulp logger (bmbouter@gmail.com)
- 1091530 - fix rendering a progress report = None. (jortel@redhat.com)
- 1091090 - alt-content sources updated to work with nectar 1.2.1.
  (jortel@redhat.com)
- 1073999 - removing result from task list and adding it to the task details
  (skarmark@redhat.com)
- 1069909 - Don't run server code on EL5 for pulp-dev.py. (rbarlow@redhat.com)
- 1074670 - Save initialize & finalize in step processing even if no units are
  processed. (bcourt@redhat.com)
- 1080609 - pulp-manage-db now ensures the admin. (rbarlow@redhat.com)
- 1087863 - Fix progress reporting in node sync command. (jortel@redhat.com)
- 1087633 - Fix bind task to support node binding. (jortel@redhat.com)
- 1084716 - Register with Celery's setup_logging. (rbarlow@redhat.com)
- 1086437 - Fixes consumer reregistration. (jortel@redhat.com)
- 1065450 - updating repo delete api docs for responses (skarmark@redhat.com)
- 1080647 - added validation that a unit profile is not None before requesting
  applicability regeneration by repos (skarmark@redhat.com)
- 1061783 - added missing example for the consumer group update api
  documentation (skarmark@redhat.com)
- 1074668 - updated consumer group update api docs to remove consumer_ids from
  acceptable parameters (skarmark@redhat.com)
- 1073997 - adding validation to repo group create call to check for valid repo
  ids (skarmark@redhat.com)
- 1085545 - Fix permissions on /etc/pulp/server/plugins.conf.d/nodes/importer.
  (jortel@redhat.com)
- 1082130 - Update progress only when task_id != None. (jortel@redhat.com)
- 1082064 - task status created with state=WAITING when None is passed.
  (jortel@redhat.com)
- 1080642 - updated consumer unbind task to mark the binding deleted before
  notifying agent (skarmark@redhat.com)
- 1080626 - updated agent manager to return no exception when converting server
  bindings to agent bindings in case distributor is already deleted on the
  server (skarmark@redhat.com)
- 1080626 - fixing error in the error code description preventing to complete
  repo delete on the server (skarmark@redhat.com)
- 965764 - Fix a test for the DownloaderConfig API. (rbarlow@redhat.com)
- 1015583 - added a new api so that consumers can request applicability
  generation for themselves (skarmark@redhat.com)
- 1078335 - Add import statements for missing tasks. (rbarlow@redhat.com)
- 1073154 - Do not log newlines or long messages. (rbarlow@redhat.com)
- 1074661 - Raise a validation error if non-existant consumers are specified
  during creation of a consumer group (bcourt@redhat.com)
- 1078305 - Repo update not reporting errors properly.  Fix error response for
  repo update and incorrect documentation for the udpate call.
  (bcourt@redhat.com)
- 1076225 - Update docs to include information about the result value of the
  Task Report as opposed to the Call Report (bcourt@redhat.com)
- 1076628 - Fix base class for unassociate task and update test case for unit
  deletion (bcourt@redhat.com)
- 1018183 - Include _href's on tasks during GET all. (rbarlow@redhat.com)
- 1075701 - Re-enable Celery log capturing. (rbarlow@redhat.com)
- 1071960 - Support message authentication. Port pulp to gofer 1.0. Removed
  timeouts for agent related tasks. (jortel@redhat.com)
- 1066040 - removing 'permissions' from valid update keywords for role update,
  moving manager functionality out of authorization.py, removing duplicate
  declaration of permission operation constants in permission.py and adding
  missing unit tests (skarmark@redhat.com)
- 980150 - support broker host that is different than pulp host.
  (jortel@redhat.com)
- 1058835 - Fix documentation of URL path for deletion of upload requests.
  (bcourt@redhat.com)
- 1042932 - Fix listings bug & enable export repo group support for celery
  (bcourt@redhat.com)
- 1046160 - taking ownership of /var/lib/pulp/published (mhrivnak@redhat.com)
- 1051700 - Documenting that pulp-admin is not supported on RHEL5
  (mhrivnak@redhat.com)
- 1051700 - adding an explicit requirement for python 2.6 to pulp-admin-client
  (mhrivnak@redhat.com)
- 1048297 - pulp-dev.py sets the CA cert and key world readable.
  (rbarlow@redhat.com)
- 921743 - Adjust ownership and permissions for a variety of the RPM paths.
  (rbarlow@redhat.com)
- 1034978 - Add visible errors to the unit associate and unassociate commands
  and move formatting the cli output to the base class instead of each plugin
  having to work independently (bcourt@redhat.com)
- 1039619 - update output to account for qpidd.conf location changing in qpid
  0.24 (jortel@redhat.com)
- 1005899 - report errors fetching bindings from the parent in the report.
  (jortel@redhat.com)
- 1031220 - raising an AttributeError when an attribute is missing on a Model
  (mhrivnak@redhat.com)
- Add support for alternate content sources. (jortel@redhat.com)
- 995076 - make sure to call finalize on the nectar config object
  (jason.connor@gmail.com)
- 1032189 - fixed use of gettext with multiple substitutions
  (mhrivnak@redhat.com)
- 1020300 - Prevent hashed password from being returned by the get user
  command. (bcourt@redhat.com)
- 1019155 - added logic to correctly set the URL when called from any
  /bindings/ URLs (jason.connor@gmail.com)
- 1029057 - have nodes replicate the repository scratchpad. (jortel@redhat.com)
- 1022646 - remove units_path; in 2.3, it's method. (jortel@redhat.com)
- 1026606 - Added docs for get unit REST API (jason.dobies@redhat.com)
- 996606 - Check to see if a repo exists before starting upload process
  (jason.dobies@redhat.com)

* Wed Nov 06 2013 Jeff Ortel <jortel@redhat.com> 2.3.0-1
- 1027500 - init python-gofer before agent and tasking services started.
  (jortel@redhat.com)
- 1022646 - migration_0 needs to add units_size=0. (jortel@redhat.com)
- 1023056 - fix SSL on f19 by using qpid builtin SSL transport.
  (jortel@redhat.com)
- 1022646 - fix migration of nodes 2.2 => 2.3 manifests. (jortel@redhat.com)
- 1022621 - Failed reports are now successful tasks and the report indicates
  the failure (jason.dobies@redhat.com)
- 1022621 - Fixed communication between publish manager and tasking
  (jason.dobies@redhat.com)
- 1017587 - Added a list of possible task states to the docs.
  (rbarlow@redhat.com)
- 1017865 - Corrected task response docs (jason.dobies@redhat.com)
- 1021116 - Convert info level log messages that include Task arguments into
  debug level messages. (rbarlow@redhat.com)
- 1017253 - Removed v1 attribute that no longer exists
  (jason.dobies@redhat.com)
- 1019909 - Added replica set support (jason.dobies@redhat.com)
- 1020549 - tar the content of the distribution directory instead of the
  directory. (jortel@redhat.com)
- 1019455 - Loosened validation checks on the presence of the feed for certain
  configuration parameters (jason.dobies@redhat.com)
- 1011716 - updated spec file to add selinux-policy-targeted dependency for f19
  and removing wrong version dependency on policycoreutils-python
  (skarmark@redhat.com)
- 973678 - Add support for reporting unit upload statuses to the API and CLI.
  (rbarlow@lemonade.usersys.redhat.com)
- 975503 - Add status command to iso publish (bcourt@redhat.com)
- 1017924 - unzip the units.json instead of reading/seeking using gzip.
  (jortel@redhat.com)
- 1017815 - Added logging about publish success and failure
  (mhrivnak@redhat.com)
- 965283 - Document the response for a repo importer delete (bcourt@redhat.com)
- 1014368 - added python-requests-2.0.0 package to pulp dependencies in order
  to support proxy with https (skarmark@redhat.com)
- 1009617 - limit options for repo sync and publish history now states the
  default limit is 5 (einecline@gmail.com)
- 965283 - updating the REST API docs for repo updates as they pertain to
  importers and distributors (mhrivnak@redhat.com)
- 1004805 - pulp-dev.py now looks at the apache version instead of the linux
  distribution version when deciding which config file to install, since the
  apache version is really what matters. (mhrivnak@redhat.com)
- 1014660 - Add command line parsers for numerics & booleans that return empty
  strings for empty values because None is interpreted by the rest api as
  having the value not specified (bcourt@redhat.com)
- 999129 - removing loading of tracker files at the time of initializing upload
  manager and adding it when listing remaining uploads (skarmark@redhat.com)
- 1010292 - serialize _last_modified only when it exists. (jortel@redhat.com)
- 1010016 - blacklist options; require gofer 0.77 which logs messages at DEBUG.
  (jortel@redhat.com)
- 1011972 - fixed in nectar 1.1.2. (jortel@redhat.com)
- 952748 - adding documentation about how to use a UnitAssociationCriteria with
  the REST API. (mhrivnak@redhat.com)
- 1009926 - Fix Exception thrown on applicability generation
  (bcourt@redhat.com)
- 1013097 - permit (.) in node IDs. (jortel@redhat.com)
- 1011268 - Add support for SHA hash which is an alias for SHA1
  (bcourt@redhat.com)
- 721314 - including the README and LICENSE files in all platform packages.
  Also tweaked the README. (mhrivnak@redhat.com)
- 988119 - Convert Python types (list,dict) to JSON types (array, object) in
  api documentation (bcourt@redhat.com)
- 1011053 - Add a from_dict() method to the Criteria model.
  (rbarlow@redhat.com)
- 1012636 - fix post script. (jortel@redhat.com)
- 976435 - load puppet importer config from a file using a common method.
  (bcourt@redhat.com)
- 1004559 - python-simplejson is now required by pulp-common on rhel5. this
  also removes any direct imports of simplejson from outside the pulp-common
  package. (mhrivnak@redhat.com)
- 1011728 - encode unicode values in oauth header. (jortel@redhat.com)
- 975980 - When a repository is updated, push an udpate to all of the
  distributors that depend on the repo. (bcourt@redhat.com)
- 1009912 - removing pymongo dependency for consumers by using actual constants
  instead of importing pymongo in common/constants.py (skarmark@redhat.com)
- 1003326 - generate pulp CA on initial install. (jortel@redhat.com)
- 906039 - do not allow the running weigt to drop below 0
  (jason.connor@gmail.com)
- 1009617 - Fixed the limit option in 'pulp-admin repo history publish'
  (einecline@gmail.com)
- 965751 - migrate nodes to use threaded downloader. (jortel@redhat.com)
- 1009118 - bindings require python-oauth. (jortel@redhat.com)
- 1004346 - deal with bindings w (None) as binding_config. (jortel@redhat.com)
- 995528 - Remove legacy usage of AutoReference as it has a significant
  performance impact on queries of larger repositories and is no longer being
  used. (bcourt@redhat.com)
- 1004790 - Remove legacy dependency on Grinder that is no longer required.
  (bcourt@redhat.com)
- 993424 - forced unbind when bindings have notify_agent=False
  (jortel@redhat.com)
- 959031 - 968524 - rewritten scheduler that fixes bug in subsequent schedule
  runs and allows next_run to be updated when upating the schedule of a
  scheduled_call (jason.connor@gmail.com)
- 1005898 - Remove unnecessary dependency on gofer in pulp-nodes.spec file
  (bcourt@redhat.com)
- 1003285 - fixed an attribute access for an attribute that doesn't exist in
  python 2.6. (mhrivnak@redhat.com)
- 1004897 - Fix bug where distributor validate_config is finding relative path
  conflicts with the repository that is being updated (bcourt@redhat.com)
- 952737 - updated repo creation documentation with parameters to configure
  importers and distributors (skarmark@redhat.com)
- 915330 - Fix performance degradation of importer and distributor
  configuration validation as the number of repositories increased
  (bcourt@redhat.com)
- 956711 - Raise an error to the client if an attempt is made to install an
  errata that does not exist in a repository bound to the consumer
  (bcourt@redhat.com)
- 991500 - updating get_repo_units conduit call to return plugin units instead
  of dictionary (skarmark@redhat.com)
- 976561 - updated the list of decorated collection methods to match the
  Collection object in 2.1.1 (jason.connor@gmail.com)
- 976561 - removed superfluous re-fetching of collection we already have a
  handle to (jason.connor@gmail.com)
- 976561 - added and explicit pool size for the socket "pool" added a new
  decorator around the query methods that calls end_request in order to manage
  the sockets automagically (jason.connor@gmail.com)
- 981736 - when a sync fails, pulp-admin's exit code is now 1 instead of 0.
  (mhrivnak@redhat.com)
- 977948 - fix distributor updating during node sync. (jortel@redhat.com)
- purge changelog
- 973402 - Handle CallReport.progress with value of {} or None.
  (jortel@redhat.com)
- 927216  - remove reference to CDS in the server.conf security section.
  (jortel@redhat.com)
- 928413 - fix query used to determine of bind has pending actions.
  (jortel@redhat.com)
- 970741 - Upgraded nectar for error_msg support (jason.dobies@redhat.com)
- 968012 - Replaced grinder logging config with nectar logging config
  (jason.dobies@redhat.com)

* Tue Jun 04 2013 Jeff Ortel <jortel@redhat.com> 2.2.0-1
- 947445 - allowing consumer ids to allow dots (skarmark@redhat.com)
- 906420 - update storing of resources used by each task in the taskqueue to
  allow dots in the repo id (skarmark@redhat.com)
- 906420 - update storing of resources used by each task in the taskqueue to
  allow dots in the repo id (skarmark@redhat.com)
- 968543 - remove conditional in pulp_version macro. (jortel@redhat.com)
- 927033 - added missing consumer group associate and unassociate webservices
  tests (skarmark@redhat.com)
- 927033 - updating consumer group associate and unassociate calls to return a
  list of all consumers similar to repo group membership instead of just those
  who fulfil the search criteria, updating unit tests and documentation
  (skarmark@redhat.com)
- 965743 - Changed help text to reflect the actual units
  (jason.dobies@redhat.com)
- 963823 - Made the feed SSL options group name a bit more accurate
  (jason.dobies@redhat.com)
- 913670 - fix consumer group bind/unbind. (jortel@redhat.com)
- 878234 - use correct method on coordinator. (jortel@redhat.com)
- 966202 - Change the config options to use the optional parsers.
  (jason.dobies@redhat.com)
- 923796 - Changed example to not cite a specific command
  (jason.dobies@redhat.com)
- 952775 - Fixed broken unit filter application when sorted by association
  (jason.dobies@redhat.com)
- 913171 - using get method instead of dict lookup (skarmark@redhat.com)
- 915473 - fixing login api to return a json document with key and certificate
  (skarmark@redhat.com)
- 913171 - fixed repo details to display list of actual schedules instead of
  schedule ids and unit tests (skarmark@redhat.com)
- 957890 - removing duplicate units in case when consumer is bound to copies of
  same repo (skarmark@redhat.com)
- 957890 - fixed duplicate unit listing in the applicability report and
  performance improvement fix to avoid loading unnecessary units
  (skarmark@redhat.com)
- 954038 - updating applicability api to send unit ids instead of translated
  plugin unit objects to profilers and fixing a couple of performance issues
  (skarmark@redhat.com)
- 924778 - Added hook for a subclass to manipulate the file bundle list after
  the metadata is generated (jason.dobies@redhat.com)
- 916729 - Fixed auth failures to return JSON documents containing a
  programmatic error code and added client-side exception middleware support
  for displaying the proper user message based on the error.
  (jason.dobies@redhat.com)
- 887000 - removed dispatch lookups in sync to determine canceled state
  (jason.connor@gmail.com)
- 927244 - unit association log blacklist criteria (jason.connor@gmail.com)
- 903414 - handle malformed queued calls (jason.connor@gmail.com)
- 927216 - remove CDS section from server.conf. (jortel@redhat.com)
- 953665 - added ability for copy commands to specify the fields of their units
  that should be fetched, so as to avoid loading the entirety of every unit in
  the source repository into RAM. Also added the ability to provide a custom
  "override_config" based on CLI options. (mhrivnak@redhat.com)
- 952310 - support file:// urls. (jortel@redhat.com)
- 949174 - Use a single boolean setting for whether the downloaders should
  validate SSL hosts. (rbarlow@redhat.com)
- 950632 - added unit_id search index on the repo_content_units collection
  (jason.connor@gmail.com)
- 928081 - Take note of HTTP status codes when downloading files.
  (rbarlow@redhat.com)
- 947927 - This call should support both the homogeneous and heterogeneous
  cases (jason.dobies@redhat.com)
- 928509 - Platform changes to support override config in applicability
  (jason.dobies@redhat.com)
- 949186 - Removed the curl TIMEOUT setting and replaced it with a low speed
  limit. (rbarlow@redhat.com)
- 928087 - serialized call request replaced in archival with string
  representation of the call request (jason.connor@gmail.com)
- 924327 - Make sure to run the groups/categories upgrades in the aggregate
  (jason.dobies@redhat.com)
- 918160 - changed --summary flag to *only* display the  summary
  (jason.connor@gmail.com)
- 916794 - 918160 - 920792 - new generator approach to orphan management to
  keep us from stomping on memory (jason.connor@gmail.com)
- 923402 - Clarifications to the help text in logging config files
  (jason.dobies@redhat.com)
- 923402 - Reduce logging level from DEBUG to INFO (jason.dobies@redhat.com)
- 923406 - fixing typo in repo copy bindings causing recursive copy to never
  run (skarmark@redhat.com)
- 922214 - adding selinux context for all files under /srv/pulp instead of
  individual files (skarmark@redhat.com)
- 919155 - Added better test assertions (jason.dobies@redhat.com)
- 919155 - Added handling for connection refused errors
  (jason.dobies@redhat.com)
- 918782 - render warning messages as normal colored text. (jortel@redhat.com)
- 911166 - Use pulp_version macro for consistency and conditional requires on
  both version and release for pre-release packages only. (jortel@redhat.com)
- 908934 - Fix /etc/pki/pulp and /etc/pki/pulp/consumer ownership.
  (jortel@redhat.com)
- 918600 - _content_type_id wasn't being set for erratum and drpm
  (jason.dobies@redhat.com)

* Mon Mar 04 2013 Jeff Ortel <jortel@redhat.com> 2.1.0-1
- 855053 - repository unit counts are now tracked per-unit-type. Also wrote a
  migration that will convert previously-created repositories to have the new
  style of unit counts. (mhrivnak@redhat.com)
- 902514 - removing NameVirtualHost because we weren't using it, and adding one
  authoritative <VirtualHost *:80> block for all plugins to use, since apache
  will only let us use one. (mhrivnak@redhat.com)
- 873782 - added non-authenticate status resource at /v2/status/
  (jason.connor@gmail.com)
- 860089 - added ability to filter tasks using ?id=...&id=...
  (jason.connor@gmail.com)
- 915795 - Fix logging import statemet in pulp-manage-db. (rbarlow@redhat.com)
- 908676 - adding pulp-v1-upgrade-selinux script to enable new selinux policy
  and relabel filesystem after v1 upgrade (skarmark@redhat.com)
- 908676 - adding obsoletes back again for pulp-selinux-server since pulp v1
  has a dependency on this package (skarmark@redhat.com)
- 909493 - adding a separate apache2.4 compatible pulp apache conf file for F18
  (skarmark@redhat.com)
- 909493 - adding a different httpd2.4 compatible pulp config file for f18
  build (skarmark@redhat.com)
- 908676 - make pulp-selinux conflict with pulp-selinux-server instead of
  obsoleting pulp-selinux-server (skarmark@redhat.com)
- 913205 - Removed config options if they aren't relevant
  (jason.dobies@redhat.com)
- 913205 - Corrected storage of feed certificates on upgrade
  (jason.dobies@redhat.com)
- 910419 - added *args and **kwargs to OPTIONS signature to handle regular
  expressions in the url path (jason.connor@gmail.com)
- 906426 - Create the upload directory if someone deletes it
  (jason.dobies@redhat.com)
- 910540 - fix file overlaps in platform packaging. (jortel@redhat.com)
- 908510 - Corrected imports to use compat layer (jason.dobies@redhat.com)
- 908082 - updated SSLRenegBufferSize in apache config to 1MB
  (skarmark@redhat.com)
- 903797 - Corrected docstring for import_units (jason.dobies@redhat.com)
- 905588 - Adding "puppet_module" as an example unit type. This should not
  become a list of every possible unit type, but it's not unreasonable here to
  include some mention of puppet modules. (mhrivnak@redhat.com)
- 880780 - Added config parsing exception to convey more information in the
  event the conf file isn't valid JSON (jason.dobies@redhat.com)
- 905548 - fix handler loading; imp.load_source() supports .py files only.
  (jortel@redhat.com)
- 903387 - remove /var/lib/pulp/(packages|repos) and /var/lib/pulp/published
  (jortel@redhat.com)
- 878234 - added consumer group itineraries and updated group content install
  apis to return a list of call requests, also added unit tests
  (skarmark@redhat.com)
- 888058 - Changed model for the client-side exception handler to be overridden
  and specified to the launcher, allowing an individual client (admin,
  consumer, future other) to customize error messages where relevant.
  (jason.dobies@redhat.com)
- 891423 - Added conduit calls to be able to create units on copy
  (jason.dobies@redhat.com)
- 894467 - Parser methods need to return the value, not just validate it
  (jason.dobies@redhat.com)
- 889893 - added detection of still queued scheduled calls and skip re-
  enqueueing with log message (jason.connor@gmail.com)
- 883938 - Bumped required version of okaara in the spec
  (jason.dobies@redhat.com)
- 885128 - Altered two more files to use the 'db' logger. (rbarlow@redhat.com)
- 885128 - pulp.plugins.loader.api should use the "db" logger.
  (rbarlow@redhat.com)
- 891423 - Added conduit calls to be able to create units on copy
  (jason.dobies@redhat.com)
- 891760 - added importer and distributor configs to kwargs and
  kwargs_blacklist to prevent logging of sensitive data
  (jason.connor@gmail.com)
- 889320 - updating relabel script to run restorecon on /var/www/pulp_puppet
  (skarmark@redhat.com)
- 889320 - adding httpd_sys_content_rw_t context to /var/www/pulp_puppet
  (skarmark@redhat.com)
- 887959 - Removing NameVirtualHost entries from plugin httpd conf files and
  adding it only at one place in main pulp.conf (skarmark@redhat.com)
- 886547 - added check for deleted schedule in scheduled call complete callback
  (jason.connor@gmail.com)
- 882412 - Re-raising PulpException upon upload error instead of always
  replacing exceptions with PulpExecutionException, the latter of which results
  in an undesirable 500 HTTP response. (mhrivnak@redhat.com)
- 875843 - added post sync/publish callbacks to cleanup importer and
  distributor instances before calls are archived (jason.connor@gmail.com)
- 769381 - Fixed delete confirmation message to be task centric
  (jason.dobies@redhat.com)
- 856762 - removing scratchpads from repo search queries (skarmark@redhat.com)
- 886148 - used new result masking to keep full consumer package profiles from
  showing up in the task list and log file (jason.connor@gmail.com)
- 856762 - removing scratchpad from the repo list --details commmand for repo,
  importer and distributor (skarmark@redhat.com)
- 883899 - added conflict detection for call request groups in the webservices
  execution wrapper module (jason.connor@gmail.com)
- 876158 - Removed unused configuration values and cleaned up wording and
  formatting of the remaining options (jason.dobies@redhat.com)
- 882403 - Flushed out the task state to user display mapping as was always the
  intention but never actually came to fruition. (jason.dobies@redhat.com)
- 882422 - added the distributor_list keyword argument to the call requets
  kwarg_blacklist to prevent it from being logged (jason.connor@gmail.com)
- 885229 - add requires: nss-tools. (jortel@redhat.com)
- 885098 - Use a separate logging config for pulp-manage-db.
  (rbarlow@redhat.com)
- 885134 - Added check to not parse an apache error as if it has the Pulp
  structure and handling in the exception middleware for it
  (jason.dobies@redhat.com)
- 867464 - Renaming modules to units and a fixing a few minor output errors
  (skarmark@redhat.com)
- 882421 - moving unit remove command into the platform from RPM extensions so
  it can be used by other extension families (mhrivnak@redhat.com)
- 877147 - added check for path type when removing orphans
  (jason.connor@gmail.com)
- 882423 - fix upload in repo controller. (jortel@redhat.com)
- 883568 - Reworded portion about recurrences (jason.dobies@redhat.com)
- 883754 - The notes option was changed to have a parser, but some code using
  it was continuing to manually parse it again, which would tank.
  (jason.dobies@redhat.com)
- 866996 - Added ability to hide the details link on association commands when
  it isn't a search. (jason.dobies@redhat.com)
- 877797 - successful call of canceling a task now returns a call report
  through the rest api (jason.connor@gmail.com)
- 867464 - updating general module upload command output (skarmark@redhat.com)
- 882424 - only have 1 task, presumedly the "main" one, in a task group update
  the last_run field (jason.connor@gmail.com)
- 883059 - update server.conf to make server_name optional
  (skarmark@redhat.com)
- 883059 - updating default server config to lookup server hostname
  (skarmark@redhat.com)
- 862187 /var/log/pulp/db.log now includes timestamps. (rbarlow@redhat.com)
- 883025 - Display note to copy qpid certificates to each consumer.
  (jortel@redhat.com)
- 880441 - Fixed call to a method that was renamed (jason.dobies@redhat.com)
- 881120 - utilized new serialize_result call report flag to hide consumer key
  when reporting the task information (jason.connor@gmail.com)
- 882428 - utilizing new call report serialize_result flag to prevent the call
  reports from being serialized and reported over the rest api
  (jason.connor@gmail.com)
- 882401 - added skipped as a recognized state to the cli parser
  (jason.connor@gmail.com)
- 862290 - Added documentation for the new ListRepositoriesCommand methods
  (jason.dobies@redhat.com)
- 881639 - more programmatic. (jortel@redhat.com)
- 881389 - fixed rpm consumer bind to raise an error on non existing repos
  (skarmark@redhat.com)
- 827620 - updated repo, repo_group, consumer and user apis to use execute
  instead of execute_ok (skarmark@redhat.com)
- 878620 - fixed task group resource to return only tasks in the group instead
  of all tasks ever run... :P (jason.connor@gmail.com)
- 866491 - Change the source repo ID validation to be a 400, not 404
  (jason.dobies@redhat.com)
- 866491 - Check for repo existence and raise a 404 if not found instead of
  leaving the task to do it (jason.dobies@redhat.com)
- 881120 - strip the private key from returned consumer object.
  (jortel@redhat.com)
- 862290 - Added support in generic list repos command for listing other
  repositories (jason.dobies@redhat.com)
- 877914 - updating old file links from selinux installation and un-
  installation (skarmark@redhat.com)
- 873786 - updating enable.sh for correct amqp ports (skarmark@redhat.com)
- 878654 - fixed error message when revoking permission from a non-existing
  user and added unit tests (skarmark@redhat.com)
- added database collection reaper system that will wake up periodically and
  remove old documents from configured collections (jason.connor@gmail.com)
- 876662 - Added middleware exception handling for when the client cannot
  resolve the server hostname (jason.dobies@redhat.com)
- 753680 - Taking this opportunity to quiet the logs a bit too
  (jason.dobies@redhat.com)
- 753680 - Increased the logging clarity and location for initialization errors
  (jason.dobies@redhat.com)
- 871858 - Implemented sync and publish status commands
  (jason.dobies@redhat.com)
- 873421 - changed a wait-time message to be more appropriate, and added a bit
  of function parameter documentation. (mhrivnak@redhat.com)
- 877170 - Added ability to ID validator to handle multiple inputs
  (jason.dobies@redhat.com)
- 877435 - Pulled the filters/order to constants and use in search
  (jason.dobies@redhat.com)
- 875606 - Added isodate and python-setuptools deps. Rolled into a quick audit
  of all the requirements and changed quite a few. There were several missing
  and several no longer applicaple. Also removed a stray import of okaara from
  within the bindings package. (mhrivnak@redhat.com)
- 874243 - return 404 when profile does not exist. (jortel@redhat.com)
- 876662 - Added pretty error message when the incorrect server hostname is
  used (jason.dobies@redhat.com)
- 876332 - add missing tags to bind itinerary. (jortel@redhat.com)

* Thu Dec 20 2012 Jeff Ortel <jortel@redhat.com> 2.0.6-1
- 887959 - Removing NameVirtualHost entries from plugin httpd conf files and
  adding it only at one place in main pulp.conf (skarmark@redhat.com)
- 886547 - added check for deleted schedule in scheduled call complete callback
  (jason.connor@gmail.com)
- 882412 - Re-raising PulpException upon upload error instead of always
  replacing exceptions with PulpExecutionException, the latter of which results
  in an undesirable 500 HTTP response. (mhrivnak@redhat.com)
- 875843 - added post sync/publish callbacks to cleanup importer and
  distributor instances before calls are archived (jason.connor@gmail.com)
- 769381 - Fixed delete confirmation message to be task centric
  (jason.dobies@redhat.com)
- 856762 - removing scratchpads from repo search queries (skarmark@redhat.com)
- 886148 - used new result masking to keep full consumer package profiles from
  showing up in the task list and log file (jason.connor@gmail.com)
- 856762 - removing scratchpad from the repo list --details commmand for repo,
  importer and distributor (skarmark@redhat.com)
- 883899 - added conflict detection for call request groups in the webservices
  execution wrapper module (jason.connor@gmail.com)
- 876158 - Removed unused configuration values and cleaned up wording and
  formatting of the remaining options (jason.dobies@redhat.com)
- 882403 - Flushed out the task state to user display mapping as was always the
  intention but never actually came to fruition. (jason.dobies@redhat.com)
- 882422 - added the distributor_list keyword argument to the call requets
  kwarg_blacklist to prevent it from being logged (jason.connor@gmail.com)
- 885229 - add requires: nss-tools. (jortel@redhat.com)
- 885098 - Use a separate logging config for pulp-manage-db.
  (rbarlow@redhat.com)
- 885134 - Added check to not parse an apache error as if it has the Pulp
  structure and handling in the exception middleware for it
  (jason.dobies@redhat.com)
- 867464 - Renaming modules to units and a fixing a few minor output errors
  (skarmark@redhat.com)
- 882421 - moving unit remove command into the platform from RPM extensions so
  it can be used by other extension families (mhrivnak@redhat.com)
- 877147 - added check for path type when removing orphans
  (jason.connor@gmail.com)
- 882423 - fix upload in repo controller. (jortel@redhat.com)
- 883568 - Reworded portion about recurrences (jason.dobies@redhat.com)
- 883754 - The notes option was changed to have a parser, but some code using
  it was continuing to manually parse it again, which would tank.
  (jason.dobies@redhat.com)
- 866996 - Added ability to hide the details link on association commands when
  it isn't a search. (jason.dobies@redhat.com)
- 877797 - successful call of canceling a task now returns a call report
  through the rest api (jason.connor@gmail.com)
- 867464 - updating general module upload command output (skarmark@redhat.com)
- 882424 - only have 1 task, presumedly the "main" one, in a task group update
  the last_run field (jason.connor@gmail.com)
- 883059 - update server.conf to make server_name optional
  (skarmark@redhat.com)
- 883059 - updating default server config to lookup server hostname
  (skarmark@redhat.com)
- 862187 /var/log/pulp/db.log now includes timestamps. (rbarlow@redhat.com)
- 883025 - Display note to copy qpid certificates to each consumer.
  (jortel@redhat.com)
- 880441 - Fixed call to a method that was renamed (jason.dobies@redhat.com)
- 881120 - utilized new serialize_result call report flag to hide consumer key
  when reporting the task information (jason.connor@gmail.com)
- 882428 - utilizing new call report serialize_result flag to prevent the call
  reports from being serialized and reported over the rest api
  (jason.connor@gmail.com)
- 882401 - added skipped as a recognized state to the cli parser
  (jason.connor@gmail.com)
- 862290 - Added documentation for the new ListRepositoriesCommand methods
  (jason.dobies@redhat.com)
- 881639 - more programmatic. (jortel@redhat.com)
- 881389 - fixed rpm consumer bind to raise an error on non existing repos
  (skarmark@redhat.com)
- 827620 - updated repo, repo_group, consumer and user apis to use execute
  instead of execute_ok (skarmark@redhat.com)
- 878620 - fixed task group resource to return only tasks in the group instead
  of all tasks ever run... :P (jason.connor@gmail.com)
- 866491 - Change the source repo ID validation to be a 400, not 404
  (jason.dobies@redhat.com)
- 866491 - Check for repo existence and raise a 404 if not found instead of
  leaving the task to do it (jason.dobies@redhat.com)
- 881120 - strip the private key from returned consumer object.
  (jortel@redhat.com)
- 862290 - Added support in generic list repos command for listing other
  repositories (jason.dobies@redhat.com)
- 877914 - updating old file links from selinux installation and un-
  installation (skarmark@redhat.com)
- 873786 - updating enable.sh for correct amqp ports (skarmark@redhat.com)
- 878654 - fixed error message when revoking permission from a non-existing
  user and added unit tests (skarmark@redhat.com)
- added database collection reaper system that will wake up periodically and
  remove old documents from configured collections (jason.connor@gmail.com)
- 876662 - Added middleware exception handling for when the client cannot
  resolve the server hostname (jason.dobies@redhat.com)
- 753680 - Taking this opportunity to quiet the logs a bit too
  (jason.dobies@redhat.com)
- 753680 - Increased the logging clarity and location for initialization errors
  (jason.dobies@redhat.com)
- 871858 - Implemented sync and publish status commands
  (jason.dobies@redhat.com)
- 873421 - changed a wait-time message to be more appropriate, and added a bit
  of function parameter documentation. (mhrivnak@redhat.com)
- 877170 - Added ability to ID validator to handle multiple inputs
  (jason.dobies@redhat.com)
- 877435 - Pulled the filters/order to constants and use in search
  (jason.dobies@redhat.com)
- 875606 - Added isodate and python-setuptools deps. Rolled into a quick audit
  of all the requirements and changed quite a few. There were several missing
  and several no longer applicaple. Also removed a stray import of okaara from
  within the bindings package. (mhrivnak@redhat.com)
- 874243 - return 404 when profile does not exist. (jortel@redhat.com)
- 876662 - Added pretty error message when the incorrect server hostname is
  used (jason.dobies@redhat.com)
- 876332 - add missing tags to bind itinerary. (jortel@redhat.com)<|MERGE_RESOLUTION|>--- conflicted
+++ resolved
@@ -28,13 +28,8 @@
 # ---- Pulp Platform -----------------------------------------------------------
 
 Name: pulp
-<<<<<<< HEAD
 Version: 2.6.0
 Release: 0.1.alpha%{?dist}
-=======
-Version: 2.5.2
-Release: 0.0.beta%{?dist}
->>>>>>> 3ce1e45f
 Summary: An application for managing software content
 Group: Development/Languages
 License: GPLv2
@@ -646,16 +641,12 @@
 %endif # End selinux if block
 
 %changelog
-<<<<<<< HEAD
-* Wed Dec 10 2014 Barnaby Court <bcourt@redhat.com> 2.5.1-0.2.beta
-=======
 * Fri Dec 19 2014 Randy Barlow <rbarlow@redhat.com> 2.5.2-0.0.beta
 - 1166202 - documenting that EPEL requires RHEL "optional" and "extras" repos
   (mhrivnak@redhat.com)
 - 1155604 - fixing incorrect formatting of a note (skarmark@redhat.com)
 
 * Tue Dec 16 2014 Barnaby Court <bcourt@redhat.com> 2.5.1-1
->>>>>>> 3ce1e45f
 - 1171509 - FastForwardXmlFileContext was sometimes finding the wrong file and
   was not cleaning up after itself. (bcourt@redhat.com)
 - 1165355 - Add a sanitize_checksum_type function. (rbarlow@redhat.com)
