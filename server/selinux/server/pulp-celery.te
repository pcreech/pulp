# When built from RPM, the below version of "0.0.0" will be
# replaced with the version in the spec file
policy_module(pulp-celery, 0.0.0)
type celery_t;
type celery_exec_t;
init_daemon_domain(celery_t, celery_exec_t)

require {
        type var_run_t;
        type celery_t;
        type pulp_cert_t;
        class process { setsched signal signull };
        class tcp_socket { getopt create connect setopt getattr write read };
        class file { lock rename write setattr getattr read create unlink open };
        class netlink_route_socket { bind create getattr nlmsg_read write read };
        class unix_dgram_socket { create connect };
        class udp_socket { ioctl create getattr connect write read };
        class dir { getattr search write remove_name create add_name rmdir };
}

#============= celery_t ==============
allow celery_t self:netlink_route_socket { bind create getattr nlmsg_read write read };
allow celery_t self:process { signal signull };
allow celery_t self:tcp_socket { getopt create connect setopt getattr write read };
allow celery_t self:udp_socket { ioctl getattr create connect write read };
allow celery_t self:unix_dgram_socket { create connect };

######################################
#
# pulp_rpm publish call to createrepo for generating sqlite files
#

allow celery_t self:process { setsched };
allow celery_t tmp_t:dir { write remove_name create add_name rmdir };
allow celery_t tmp_t:file { rename create unlink setattr write read getattr open lock };

ifndef(`distro_rhel6', `
    fs_getattr_xattr_fs(celery_t)
')

######################################
#
#
#

allow celery_t pulp_cert_t:dir { getattr search };
allow celery_t pulp_cert_t:file { read write getattr open };

######################################

allow celery_t var_run_t:file { write getattr read create unlink open };
apache_delete_sys_content_rw(celery_t)
apache_list_sys_content(celery_t)
apache_manage_sys_content_rw(celery_t)
apache_read_sys_content(celery_t)
corecmd_exec_bin(celery_t)
corecmd_exec_shell(celery_t)
corecmd_read_bin_symlinks(celery_t)
corenet_tcp_connect_amqp_port(celery_t)
corenet_tcp_connect_mongod_port(celery_t)
corenet_tcp_connect_http_port(celery_t)
dev_read_urand(celery_t)
files_list_tmp(celery_t)
files_rw_pid_dirs(celery_t)
kernel_read_system_state(celery_t)
libs_exec_ldconfig(celery_t)
logging_send_syslog_msg(celery_t)
miscfiles_read_localization(celery_t)
miscfiles_manage_cert_dirs(celery_t)
sysnet_read_config(celery_t)

######################################
#
<<<<<<< HEAD
# corenet_tcp_connect_smtp_port is needed for Email Notifier to send event info via SMTP
#

corenet_tcp_connect_smtp_port(celery_t)

######################################
#
# I'm not sure that this rule is needed or why on EL7 anymore
=======
# rpm_exec is needed with the startup of pulp_workers and pulp_resource_manager on systemd based
# systems
>>>>>>> 216e8f9f
#

ifndef(`distro_rhel6', `
    rpm_exec(celery_t)
')

######################################
#
# We can't include this reference policy statement in EL6 because it doesn't know this definition
# I'm not sure why the allow statements provided by the auth_read_passwd are not needed on EL6
#

ifndef(`distro_rhel6', `
    auth_read_passwd(celery_t)
')

######################################<|MERGE_RESOLUTION|>--- conflicted
+++ resolved
@@ -71,7 +71,6 @@
 
 ######################################
 #
-<<<<<<< HEAD
 # corenet_tcp_connect_smtp_port is needed for Email Notifier to send event info via SMTP
 #
 
@@ -79,11 +78,8 @@
 
 ######################################
 #
-# I'm not sure that this rule is needed or why on EL7 anymore
-=======
 # rpm_exec is needed with the startup of pulp_workers and pulp_resource_manager on systemd based
 # systems
->>>>>>> 216e8f9f
 #
 
 ifndef(`distro_rhel6', `
