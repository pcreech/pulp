import inspect
import os
import unittest
import errno

from mock import patch

from pulp.plugins.util import misc


class TestPaginate(unittest.TestCase):

    def test_list(self):
        iterable = list(range(10))
        ret = misc.paginate(iterable, 3)

        self.assertTrue(inspect.isgenerator(ret))

        pieces = list(ret)

        self.assertEqual(pieces, [(0,1,2), (3,4,5), (6,7,8), (9,)])

    def test_list_one_page(self):
        iterable = list(range(10))
        ret = misc.paginate(iterable, 100)

        self.assertTrue(inspect.isgenerator(ret))

        pieces = list(ret)

        self.assertEqual(pieces, [tuple(range(10))])

    def test_empty_list(self):
        ret = misc.paginate([], 3)

        self.assertTrue(inspect.isgenerator(ret))

        pieces = list(ret)

        self.assertEqual(pieces, [])

    def test_tuple(self):
        iterable = tuple(range(10))
        ret = misc.paginate(iterable, 3)

        self.assertTrue(inspect.isgenerator(ret))

        pieces = list(ret)

        self.assertEqual(pieces, [(0,1,2), (3,4,5), (6,7,8), (9,)])

    def test_tuple_one_page(self):
        iterable = tuple(range(10))
        ret = misc.paginate(iterable, 100)

        self.assertTrue(inspect.isgenerator(ret))

        pieces = list(ret)

        self.assertEqual(pieces, [tuple(range(10))])

    def test_generator(self):
        iterable = (x for x in range(10))
        ret = misc.paginate(iterable, 3)

        self.assertTrue(inspect.isgenerator(ret))

        pieces = list(ret)

        self.assertEqual(pieces, [(0,1,2), (3,4,5), (6,7,8), (9,)])

    def test_generator_one_page(self):
        iterable = (x for x in range(10))
        ret = misc.paginate(iterable, 100)

        self.assertTrue(inspect.isgenerator(ret))

        pieces = list(ret)

        self.assertEqual(pieces, [tuple(range(10))])


<<<<<<< HEAD
class TestMkdir(unittest.TestCase):

    @patch('os.makedirs')
    def test_succeeded(self, fake_mkdir):
        path = 'path-123'
        misc.mkdir(path)
        fake_mkdir.assert_called_once_with(path)

    @patch('os.makedirs')
    def test_already_exists(self, fake_mkdir):
        path = 'path-123'
        misc.mkdir(path)
        fake_mkdir.assert_called_once_with(path)
        fake_mkdir.side_effect = OSError(errno.EEXIST, path)

    @patch('os.makedirs')
    def test_other_exception(self, fake_mkdir):
        path = 'path-123'
        misc.mkdir(path)
        fake_mkdir.side_effect = OSError(errno.EPERM, path)
        self.assertRaises(OSError, misc.mkdir, path)
=======
class TestGetParentDirectory(unittest.TestCase):

    def test_relative_path_ends_in_slash(self):
        path = 'a/relative/path/'
        parent_dir = 'a/relative'
        result = misc.get_parent_directory(path)
        self.assertEqual(result, parent_dir)

    def test_relative_path_does_not_end_in_slash(self):
        path = 'a/relative/path'
        parent_dir = 'a/relative'
        result = misc.get_parent_directory(path)
        self.assertEqual(result, parent_dir)

    def test_absolute_path_ends_in_slash(self):
        path = '/an/absolute/path/'
        parent_dir = '/an/absolute'
        result = misc.get_parent_directory(path)
        self.assertEqual(result, parent_dir)

    def test_absolute_path_does_not_end_in_slash(self):
        path = '/an/absolute/path'
        parent_dir = '/an/absolute'
        result = misc.get_parent_directory(path)
        self.assertEqual(result, parent_dir)
>>>>>>> 0f3a949a
<|MERGE_RESOLUTION|>--- conflicted
+++ resolved
@@ -80,7 +80,6 @@
         self.assertEqual(pieces, [tuple(range(10))])
 
 
-<<<<<<< HEAD
 class TestMkdir(unittest.TestCase):
 
     @patch('os.makedirs')
@@ -102,7 +101,8 @@
         misc.mkdir(path)
         fake_mkdir.side_effect = OSError(errno.EPERM, path)
         self.assertRaises(OSError, misc.mkdir, path)
-=======
+
+
 class TestGetParentDirectory(unittest.TestCase):
 
     def test_relative_path_ends_in_slash(self):
@@ -127,5 +127,4 @@
         path = '/an/absolute/path'
         parent_dir = '/an/absolute'
         result = misc.get_parent_directory(path)
-        self.assertEqual(result, parent_dir)
->>>>>>> 0f3a949a
+        self.assertEqual(result, parent_dir)