--- conflicted
+++ resolved
@@ -1,4 +1,4 @@
-from datetime import datetime
+from datetime import datetime, timedelta
 import time
 import unittest
 
@@ -8,13 +8,7 @@
 from pulp.common.constants import RESOURCE_MANAGER_WORKER_NAME, SCHEDULER_WORKER_NAME
 from pulp.server.async import scheduler
 from pulp.server.async.celery_instance import celery as app
-<<<<<<< HEAD
-from pulp.server.db.model import dispatch
-from pulp.server.db.model import Worker
-=======
-from pulp.server.db.model import dispatch, resources
-from pulp.server.db.model.criteria import Criteria
->>>>>>> 21eaaead
+from pulp.server.db.model import dispatch, Worker
 from pulp.server.managers.factory import initialize
 
 
@@ -590,38 +584,22 @@
         self.assertEqual(mock_log_error.call_count, 1)
 
 
-<<<<<<< HEAD
-class TestWorkerTimeoutMonitorCheckWorkers(unittest.TestCase):
-    @mock.patch('pulp.server.async.scheduler._delete_worker')
-    @mock.patch('pulp.server.async.scheduler.Worker')
+class TestCeleryProcessTimeoutMonitorCheckCeleryProcesses(unittest.TestCase):
+
+    @mock.patch('pulp.server.async.scheduler.Worker', spec_set=True)
+    def test_queries_all_workers(self, mock_worker):
+        mock_worker.return_value = []
+
+        scheduler.CeleryProcessTimeoutMonitor().check_celery_processes()
+
+        mock_worker.objects.all.assert_called_once_with()
+
+    @mock.patch('pulp.server.async.scheduler._delete_worker', spec_set=True)
+    @mock.patch('pulp.server.async.scheduler.Worker', spec_set=True)
     def test_deletes_workers(self, mock_worker, mock_delete_worker):
-        mock_worker.objects.return_value = [
-            Worker(name='name1', last_heartbeat=datetime.utcnow()),
+        mock_worker.objects.all.return_value = [
+            Worker(name='name1', last_heartbeat=datetime.utcnow() - timedelta(seconds=400)),
             Worker(name='name2', last_heartbeat=datetime.utcnow()),
-=======
-class TestCeleryProcessTimeoutMonitorCheckCeleryProcesses(unittest.TestCase):
-
-    @mock.patch('pulp.server.async.scheduler.resources.filter_workers', spec_set=True)
-    def test_queries_all_workers(self, mock_filter):
-        mock_filter.return_value = []
-
-        scheduler.CeleryProcessTimeoutMonitor().check_celery_processes()
-
-        # verify that filter was called with the right argument
-        self.assertEqual(mock_filter.call_count, 1)
-        self.assertEqual(len(mock_filter.call_args[0]), 1)
-        call_arg = mock_filter.call_args[0][0]
-        self.assertTrue(isinstance(call_arg, Criteria))
-
-        self.assertEqual(call_arg.filters, {})
-        self.assertEqual(call_arg.fields, ('_id', 'last_heartbeat'))
-
-    @mock.patch('pulp.server.async.scheduler._delete_worker', spec_set=True)
-    @mock.patch('pulp.server.async.scheduler.resources.filter_workers', spec_set=True)
-    def test_deletes_workers(self, mock_filter, mock_delete_worker):
-        mock_filter.return_value = [
-            resources.Worker('name1', datetime.utcnow() - timedelta(seconds=400)),
-            resources.Worker('name2', datetime.utcnow()),
         ]
 
         scheduler.CeleryProcessTimeoutMonitor().check_celery_processes()
@@ -630,13 +608,12 @@
         mock_delete_worker.assert_has_calls([mock.call('name1')])
 
     @mock.patch('pulp.server.async.scheduler._delete_worker', spec_set=True)
-    @mock.patch('pulp.server.async.scheduler.resources.filter_workers', spec_set=True)
+    @mock.patch('pulp.server.async.scheduler.Worker', spec_set=True)
     @mock.patch('pulp.server.async.scheduler._logger', spec_set=True)
-    def test_logs_scheduler_missing(self, mock__logger, mock_filter, mock_delete_worker):
-        mock_filter.return_value = [
-            resources.Worker(RESOURCE_MANAGER_WORKER_NAME, datetime.utcnow()),
-            resources.Worker('name2', datetime.utcnow()),
->>>>>>> 21eaaead
+    def test_logs_scheduler_missing(self, mock__logger, mock_worker, mock_delete_worker):
+        mock_worker.objects.all.return_value = [
+            Worker(name=RESOURCE_MANAGER_WORKER_NAME, last_heartbeat=datetime.utcnow()),
+            Worker(name='name2', last_heartbeat=datetime.utcnow()),
         ]
 
         scheduler.CeleryProcessTimeoutMonitor().check_celery_processes()
@@ -646,12 +623,12 @@
             'correctly without at least one pulp_celerybeat process running.')
 
     @mock.patch('pulp.server.async.scheduler._delete_worker', spec_set=True)
-    @mock.patch('pulp.server.async.scheduler.resources.filter_workers', spec_set=True)
+    @mock.patch('pulp.server.async.scheduler.Worker', spec_set=True)
     @mock.patch('pulp.server.async.scheduler._logger', spec_set=True)
-    def test_logs_resource_manager_missing(self, mock__logger, mock_filter, mock_delete_worker):
-        mock_filter.return_value = [
-            resources.Worker(SCHEDULER_WORKER_NAME, datetime.utcnow()),
-            resources.Worker('name2', datetime.utcnow()),
+    def test_logs_resource_manager_missing(self, mock__logger, mock_worker, mock_delete_worker):
+        mock_worker.objects.all.return_value = [
+            Worker(name=SCHEDULER_WORKER_NAME, last_heartbeat=datetime.utcnow()),
+            Worker(name='name2', last_heartbeat=datetime.utcnow()),
         ]
 
         scheduler.CeleryProcessTimeoutMonitor().check_celery_processes()
@@ -661,14 +638,14 @@
             'correctly without at least one pulp_resource_mananger process running.')
 
     @mock.patch('pulp.server.async.scheduler._delete_worker', spec_set=True)
-    @mock.patch('pulp.server.async.scheduler.resources.filter_workers', spec_set=True)
+    @mock.patch('pulp.server.async.scheduler.Worker', spec_set=True)
     @mock.patch('pulp.server.async.scheduler._logger', spec_set=True)
-    def test_debug_logging(self, mock__logger, mock_filter, mock_delete_worker):
-        mock_filter.return_value = [
-            resources.Worker('name1', datetime.utcnow() - timedelta(seconds=400)),
-            resources.Worker('name2', datetime.utcnow()),
-            resources.Worker(RESOURCE_MANAGER_WORKER_NAME, datetime.utcnow()),
-            resources.Worker(SCHEDULER_WORKER_NAME, datetime.utcnow()),
+    def test_debug_logging(self, mock__logger, mock_worker, mock_delete_worker):
+        mock_worker.objects.all.return_value = [
+            Worker(name='name1', last_heartbeat=datetime.utcnow() - timedelta(seconds=400)),
+            Worker(name='name2', last_heartbeat=datetime.utcnow()),
+            Worker(name=RESOURCE_MANAGER_WORKER_NAME, last_heartbeat=datetime.utcnow()),
+            Worker(name=SCHEDULER_WORKER_NAME, last_heartbeat=datetime.utcnow()),
         ]
 
         scheduler.CeleryProcessTimeoutMonitor().check_celery_processes()
