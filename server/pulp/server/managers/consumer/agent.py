"""
Contains agent management classes
"""

<<<<<<< HEAD
from uuid import uuid4
import sys
=======
import sys

from logging import getLogger
from uuid import uuid4
from gettext import gettext as _

from celery import task
>>>>>>> 24fb938c

from pulp.common import tags
from pulp.plugins.conduits.profiler import ProfilerConduit
from pulp.plugins.loader import api as plugin_api, exceptions as plugin_exceptions
from pulp.plugins.model import Consumer as ProfiledConsumer
from pulp.plugins.profiler import Profiler, InvalidUnitsRequested
from pulp.server.agent.context import Context
from pulp.server.agent.direct.pulpagent import PulpAgent
from pulp.server.db.model.consumer import Bind
from pulp.server.db.model.dispatch import TaskStatus
from pulp.server.exceptions import PulpExecutionException, PulpDataException, MissingResource
from pulp.server.managers import factory as managers
<<<<<<< HEAD
=======
from pulp.server.async.task_status_manager import TaskStatusManager
from pulp.server.agent import Context


QUEUE_DELETE_DELAY = 600  # 10 min.
QUEUE_DELETE_FAILED = _('queue %(name)s cannot be deleted: %(reason)s')
QUEUE_DELETED = _('queue %(name)s deleted')


logger = getLogger(__name__)
>>>>>>> 24fb938c


class AgentManager(object):
    """
    The agent manager.
    """

    @staticmethod
    def unregistered(consumer_id):
        """
        Notification that a consumer (agent) has
        been unregistered.  This ensure that all registration
        artifacts have been cleaned up.  Then, we fire off a task to lazily
        delete the agent queue.
        :param consumer_id: The consumer ID.
        :type consumer_id: str
        """
        manager = managers.consumer_manager()
        consumer = manager.get_consumer(consumer_id)
        context = Context(consumer)
        agent = PulpAgent()
        agent.consumer.unregistered(context)
        url = context.url
        name = context.route.split('/')[-1]
        delete_queue.apply_async(args=[url, name, consumer_id], countdown=QUEUE_DELETE_DELAY)

    @staticmethod
    def bind(consumer_id, repo_id, distributor_id, options):
        """
        Request the agent to perform the specified bind. This method will be called
        after the server-side representation of the binding has been created.

        :param consumer_id: The consumer ID.
        :type consumer_id: str
        :param repo_id: A repository ID.
        :type repo_id: str
        :param distributor_id: A distributor ID.
        :type distributor_id: str
        :param options: The options are handler specific.
        :type options: dict
        :return: The task created by the bind
        :rtype: dict
        """
        # track agent operations using a pseudo task
        task_id = str(uuid4())
        task_tags = [
            tags.resource_tag(tags.RESOURCE_CONSUMER_TYPE, consumer_id),
            tags.resource_tag(tags.RESOURCE_REPOSITORY_TYPE, repo_id),
            tags.resource_tag(tags.RESOURCE_REPOSITORY_DISTRIBUTOR_TYPE, distributor_id),
            tags.action_tag(tags.ACTION_AGENT_BIND)
        ]
        task = TaskStatus(task_id, 'agent', tags=task_tags).save()

        # agent request
        consumer_manager = managers.consumer_manager()
        binding_manager = managers.consumer_bind_manager()
        consumer = consumer_manager.get_consumer(consumer_id)
        binding = binding_manager.get_bind(consumer_id, repo_id, distributor_id)
        agent_bindings = AgentManager._bindings([binding])
        context = Context(
            consumer,
            task_id=task_id,
            action='bind',
            consumer_id=consumer_id,
            repo_id=repo_id,
            distributor_id=distributor_id)
        agent = PulpAgent()
        agent.consumer.bind(context, agent_bindings, options)

        # bind action tracking
        consumer_manager = managers.consumer_bind_manager()
        consumer_manager.action_pending(
            consumer_id,
            repo_id,
            distributor_id,
            Bind.Action.BIND,
            task_id)

        return task

    @staticmethod
    def unbind(consumer_id, repo_id, distributor_id, options):
        """
        Request the agent to perform the specified unbind.
        :param consumer_id: The consumer ID.
        :type consumer_id: str
        :param repo_id: A repository ID.
        :type repo_id: str
        :param distributor_id: A distributor ID.
        :type distributor_id: str
        :param options: The options are handler specific.
        :type options: dict
        :return: A task ID that may be used to track the agent request.
        :rtype: str
        """
        # track agent operations using a pseudo task
        task_id = str(uuid4())
        task_tags = [
            tags.resource_tag(tags.RESOURCE_CONSUMER_TYPE, consumer_id),
            tags.resource_tag(tags.RESOURCE_REPOSITORY_TYPE, repo_id),
            tags.resource_tag(tags.RESOURCE_REPOSITORY_DISTRIBUTOR_TYPE, distributor_id),
            tags.action_tag(tags.ACTION_AGENT_UNBIND)
        ]
        task = TaskStatus(task_id, 'agent', tags=task_tags).save()

        # agent request
        manager = managers.consumer_manager()
        consumer = manager.get_consumer(consumer_id)
        binding = dict(repo_id=repo_id, distributor_id=distributor_id)
        bindings = AgentManager._unbindings([binding])
        context = Context(
            consumer,
            task_id=task_id,
            action='unbind',
            consumer_id=consumer_id,
            repo_id=repo_id,
            distributor_id=distributor_id)
        agent = PulpAgent()
        agent.consumer.unbind(context, bindings, options)

        # unbind action tracking
        manager = managers.consumer_bind_manager()
        manager.action_pending(
            consumer_id,
            repo_id,
            distributor_id,
            Bind.Action.UNBIND,
            task_id)

        return task

    @staticmethod
    def install_content(consumer_id, units, options):
        """
        Install content units on a consumer.
        :param consumer_id: The consumer ID.
        :type consumer_id: str
        :param units: A list of content units to be installed.
        :type units: list of:
            { type_id:<str>, unit_key:<dict> }
        :param options: Install options; based on unit type.
        :type options: dict
        :return: A task used to track the agent request.
        :rtype: dict
        """
        # track agent operations using a pseudo task
        task_id = str(uuid4())
        task_tags = [
            tags.resource_tag(tags.RESOURCE_CONSUMER_TYPE, consumer_id),
            tags.action_tag(tags.ACTION_AGENT_UNIT_INSTALL)
        ]
        task = TaskStatus(task_id, 'agent', tags=task_tags).save()

        # agent request
        manager = managers.consumer_manager()
        consumer = manager.get_consumer(consumer_id)
        conduit = ProfilerConduit()
        collated = Units(units)
        for typeid, units in collated.items():
            pc = AgentManager._profiled_consumer(consumer_id)
            profiler, cfg = AgentManager._profiler(typeid)
            units = AgentManager._invoke_plugin(
                profiler.install_units,
                pc,
                units,
                options,
                cfg,
                conduit)
            collated[typeid] = units
        units = collated.join()
        context = Context(consumer, task_id=task_id, consumer_id=consumer_id)
        agent = PulpAgent()
        agent.content.install(context, units, options)
        return task

    @staticmethod
    def update_content(consumer_id, units, options):
        """
        Update content units on a consumer.
        :param consumer_id: The consumer ID.
        :type consumer_id: str
        :param units: A list of content units to be updated.
        :type units: list of:
            { type_id:<str>, unit_key:<dict> }
        :param options: Update options; based on unit type.
        :type options: dict
        :return: A task used to track the agent request.
        :rtype: dict
        """
        # track agent operations using a pseudo task
        task_id = str(uuid4())
        task_tags = [
            tags.resource_tag(tags.RESOURCE_CONSUMER_TYPE, consumer_id),
            tags.action_tag(tags.ACTION_AGENT_UNIT_UPDATE)
        ]
        task = TaskStatus(task_id, 'agent', tags=task_tags).save()

        # agent request
        manager = managers.consumer_manager()
        consumer = manager.get_consumer(consumer_id)
        conduit = ProfilerConduit()
        collated = Units(units)
        for typeid, units in collated.items():
            pc = AgentManager._profiled_consumer(consumer_id)
            profiler, cfg = AgentManager._profiler(typeid)
            units = AgentManager._invoke_plugin(
                profiler.update_units,
                pc,
                units,
                options,
                cfg,
                conduit)
            collated[typeid] = units
        units = collated.join()
        context = Context(consumer, task_id=task_id, consumer_id=consumer_id)
        agent = PulpAgent()
        agent.content.update(context, units, options)
        return task

    @staticmethod
    def uninstall_content(consumer_id, units, options):
        """
        Uninstall content units on a consumer.
        :param consumer_id: The consumer ID.
        :type consumer_id: str
        :param units: A list of content units to be uninstalled.
        :type units: list of:
            { type_id:<str>, type_id:<dict> }
        :param options: Uninstall options; based on unit type.
        :type options: dict
        :return: A task ID that may be used to track the agent request.
        :rtype: dict
        """
        # track agent operations using a pseudo task
        task_id = str(uuid4())
        task_tags = [
            tags.resource_tag(tags.RESOURCE_CONSUMER_TYPE, consumer_id),
            tags.action_tag(tags.ACTION_AGENT_UNIT_UNINSTALL)
        ]
        task = TaskStatus(task_id, 'agent', tags=task_tags).save()

        # agent request
        manager = managers.consumer_manager()
        consumer = manager.get_consumer(consumer_id)
        conduit = ProfilerConduit()
        collated = Units(units)
        for typeid, units in collated.items():
            pc = AgentManager._profiled_consumer(consumer_id)
            profiler, cfg = AgentManager._profiler(typeid)
            units = AgentManager._invoke_plugin(
                profiler.uninstall_units,
                pc,
                units,
                options,
                cfg,
                conduit)
            collated[typeid] = units
        units = collated.join()
        context = Context(consumer, task_id=task_id, consumer_id=consumer_id)
        agent = PulpAgent()
        agent.content.uninstall(context, units, options)
        return task

    def cancel_request(self, consumer_id, task_id):
        """
        Cancel an agent request associated with the specified task ID.
        :param consumer_id: The consumer ID.
        :type consumer_id: str
        :param: task_id: The task ID associated with the request.
        :type: str
        """
        manager = managers.consumer_manager()
        consumer = manager.get_consumer(consumer_id)
        context = Context(consumer)
        agent = PulpAgent()
        agent.cancel(context, task_id)

    @staticmethod
    def _invoke_plugin(call, *args, **kwargs):
        try:
            return call(*args, **kwargs)
        except InvalidUnitsRequested, e:
            trace = sys.exc_info()[2]
            raise PulpDataException(e.message), None, trace
        except Exception:
            raise PulpExecutionException(), None, sys.exc_info()[2]

    @staticmethod
    def _profiler(typeid):
        """
        Find the profiler.
        Returns the Profiler base class when not matched.
        :param typeid: The content type ID.
        :type typeid: str
        :return: (profiler, cfg)
        :rtype: tuple
        """
        try:
            plugin, cfg = plugin_api.get_profiler_by_type(typeid)
        except plugin_exceptions.PluginNotFound:
            plugin = Profiler()
            cfg = {}
        return plugin, cfg

    @staticmethod
    def _profiled_consumer(consumer_id):
        """
        Get a profiler consumer model object.

        :param consumer_id: A consumer ID.
        :type  consumer_id: str
        :return: A populated profiler consumer model object.
        :rtype:  pulp.plugins.model.Consumer
        """
        profiles = {}
        manager = managers.consumer_profile_manager()
        for p in manager.get_profiles(consumer_id):
            typeid = p['content_type']
            profile = p['profile']
            profiles[typeid] = profile
        return ProfiledConsumer(consumer_id, profiles)

    @staticmethod
    def _bindings(bindings):
        """
        Build the bindings needed by the agent. The returned bindings will be
        the payload created by the appropriate distributor.

        :param bindings: a list of binding object retrieved from the database
        :type  bindings: list
        :return: list of binding objects to send to the agent
        :rtype: list
        """
        agent_bindings = []
        for binding in bindings:
            repo_id = binding['repo_id']
            manager = managers.repo_distributor_manager()
            distributor = manager.get_distributor(
                binding['repo_id'],
                binding['distributor_id'])
            details = manager.create_bind_payload(
                binding['repo_id'],
                binding['distributor_id'],
                binding['binding_config'])
            type_id = distributor['distributor_type_id']
            agent_binding = dict(type_id=type_id, repo_id=repo_id, details=details)
            agent_bindings.append(agent_binding)
        return agent_bindings

    @staticmethod
    def _unbindings(bindings):
        """
        Build the (un)bindings needed by the agent.
        :param bindings: A list of binding IDs.
          Each binding is:
            {consumer_id:<str>, repo_id:<str>, distributor_id:<str>}
        :type bindings: list
        :return: A list of agent bindings.
          Each unbinding is: {type_id:<str>, repo_id:<str>}
        :rtype: list
        """
        agent_bindings = []
        for binding in bindings:
            manager = managers.repo_distributor_manager()
            try:
                distributor = manager.get_distributor(
                    binding['repo_id'],
                    binding['distributor_id'])
                type_id = distributor['distributor_type_id']
            except MissingResource:
                # In case the distributor was already deleted from the server.
                type_id = None
            agent_binding = dict(type_id=type_id, repo_id=binding['repo_id'])
            agent_bindings.append(agent_binding)
        return agent_bindings

    @staticmethod
    def delete_queue(url, name, consumer_id):
        """
        Delete the agent queue.
        :param url: The broker URL.
        :type url: str
        :param name: The queue name.
        :type name: str
        :param consumer_id: The consumer ID.
        :type consumer_id: str
        """
        try:
            manager = managers.consumer_manager()
            manager.get_consumer(consumer_id)
            return  # still registered (abort)
        except MissingResource:
            # expected
            pass
        agent = PulpAgent()
        agent.delete_queue(url, name)


@task
def delete_queue(url, name, consumer_id):
    """
    Task to delete the agent queue.
    :param url: The broker URL.
    :type url: str
    :param name: The queue name.
    :type name: str
    :param consumer_id: The consumer ID.
    :type consumer_id: str
    """
    try:
        AgentManager.delete_queue(url, name, consumer_id)
    except Exception, e:
        delete_queue.retry(countdown=QUEUE_DELETE_DELAY)
        logger.error(QUEUE_DELETE_FAILED, {'name': name, 'reason': e})
    else:
        logger.info(QUEUE_DELETED, {'name': name})


class Units(dict):
    """
    Collated content units
    """

    def __init__(self, units):
        """
        Unit is: {type_id:<str>, unit_key:<dict>}
        :param units: A list of content units.
        :type units: list
        """
        super(Units, self).__init__()
        for unit in units:
            typeid = unit['type_id']
            lst = self.get(typeid)
            if lst is None:
                lst = []
                self[typeid] = lst
            lst.append(unit)

    def join(self):
        """
        Flat (uncollated) list of units.
        :return: A list of units.
        :rtype: list
        """
        return [j for i in self.values() for j in i]<|MERGE_RESOLUTION|>--- conflicted
+++ resolved
@@ -2,10 +2,6 @@
 Contains agent management classes
 """
 
-<<<<<<< HEAD
-from uuid import uuid4
-import sys
-=======
 import sys
 
 from logging import getLogger
@@ -13,7 +9,6 @@
 from gettext import gettext as _
 
 from celery import task
->>>>>>> 24fb938c
 
 from pulp.common import tags
 from pulp.plugins.conduits.profiler import ProfilerConduit
@@ -26,11 +21,6 @@
 from pulp.server.db.model.dispatch import TaskStatus
 from pulp.server.exceptions import PulpExecutionException, PulpDataException, MissingResource
 from pulp.server.managers import factory as managers
-<<<<<<< HEAD
-=======
-from pulp.server.async.task_status_manager import TaskStatusManager
-from pulp.server.agent import Context
-
 
 QUEUE_DELETE_DELAY = 600  # 10 min.
 QUEUE_DELETE_FAILED = _('queue %(name)s cannot be deleted: %(reason)s')
@@ -38,7 +28,6 @@
 
 
 logger = getLogger(__name__)
->>>>>>> 24fb938c
 
 
 class AgentManager(object):
