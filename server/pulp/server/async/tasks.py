--- conflicted
+++ resolved
@@ -10,40 +10,33 @@
 # NON-INFRINGEMENT, or FITNESS FOR A PARTICULAR PURPOSE. You should
 # have received a copy of GPLv2 along with this software; if not, see
 # http://www.gnu.org/licenses/old-licenses/gpl-2.0.txt.
-<<<<<<< HEAD
+
+from gettext import gettext as _
+import random
 import itertools
 import logging
 import pickle
 
-from celery import Task as CeleryTask
-=======
-from gettext import gettext as _
-import random
-
 from celery import chain, task, Task as CeleryTask
->>>>>>> 135423fd
 from celery.app import control
 from celery.result import AsyncResult
 
 from pulp.server.db.model.dispatch import CeleryTaskResult
 from pulp.server.async.celery_instance import celery
 
-<<<<<<< HEAD
+
+DEFAULT_CELERY_QUEUE = 'celery'
+RESOURCE_MANAGER_QUEUE = 'resource_manager'
+
+
 controller = control.Control(app=celery)
 inspector= control.Inspect(app=celery)
-=======
-
-DEFAULT_CELERY_QUEUE = 'celery'
-RESOURCE_MANAGER_QUEUE = 'resource_manager'
-
-
-controller = control.Control(app=celery)
 # The singleton ResourceManager will be stored here when and if it is instantiated. Only one worker
 # should do this.
 _resource_manager = None
->>>>>>> 135423fd
 
 logger = logging.getLogger(__name__)
+
 
 class NoAvailableQueues(Exception):
     """
@@ -341,14 +334,10 @@
         :return:            An AsyncResult instance as returned by Celery's apply_async
         :rtype:             celery.result.AsyncResult
         """
-<<<<<<< HEAD
-        async_result = self.apply_async(*args, **kwargs)
+        tags = kwargs.pop('tags', [])
+
+        async_result = super(Task, self).apply_async(*args, **kwargs)
         return async_result
-=======
-        tags = kwargs.pop('tags', [])
-
-        return super(Task, self).apply_async(*args, **kwargs)
->>>>>>> 135423fd
 
 
 def cancel(task_id):
