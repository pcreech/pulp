# -*- coding: utf-8 -*-
#
# Copyright © 2011 Red Hat, Inc.
#
# This software is licensed to you under the GNU General Public
# License as published by the Free Software Foundation; either version
# 2 of the License (GPLv2) or (at your option) any later version.
# There is NO WARRANTY for this software, express or implied,
# including the implied warranties of MERCHANTABILITY,
# NON-INFRINGEMENT, or FITNESS FOR A PARTICULAR PURPOSE. You should
# have received a copy of GPLv2 along with this software; if not, see
# http://www.gnu.org/licenses/old-licenses/gpl-2.0.txt.

import logging

import web
from web.webapi import BadRequest

from pulp.common.tags import action_tag, resource_tag
from pulp.server.auth.authorization import READ, CREATE, UPDATE, DELETE
from pulp.server.async.tasks import TaskResult
from pulp.server.db.model.criteria import Criteria
from pulp.server.dispatch import constants as dispatch_constants
from pulp.server.dispatch.call import CallRequest, CallReport
from pulp.server.exceptions import InvalidValue, MissingValue, OperationPostponed, UnsupportedValue, MissingResource
from pulp.server.itineraries.consumer import (
    consumer_content_install_itinerary, consumer_content_uninstall_itinerary,
    consumer_content_update_itinerary)
from pulp.server.managers.consumer.applicability import (regenerate_applicability_for_consumers,
                                                         retrieve_consumer_applicability)
<<<<<<< HEAD
from pulp.server.tasks import consumer
=======
from pulp.server.managers.schedule.consumer import UNIT_INSTALL_ACTION, UNIT_UNINSTALL_ACTION, UNIT_UPDATE_ACTION
>>>>>>> c660c3ac
from pulp.server.webservices.controllers.base import JSONController
from pulp.server.webservices.controllers.search import SearchController
from pulp.server.webservices.controllers.decorators import auth_required
from pulp.server.webservices import execution
from pulp.server.webservices import serialization
import pulp.server.managers.factory as managers


logger = logging.getLogger(__name__)


def expand_consumers(options, consumers):
    """
    Expand a list of users based on flags specified in the
    post body or query parameters.  The _href is always added by the
    serialization function used.
    Supported options:
      details - synonym for: (bindings=True,)
      bindings - include bindings
    @param options: The (expanding) options.
    @type options: dict
    @param consumers: A list of consumers
    @type consumers: list
    @return: A list of expanded consumers.
    @rtype: list
    """
    if options.get('details', False):
        options['bindings'] = True
    # add bindings
    if options.get('bindings', False):
        ids = [c['id'] for c in consumers]
        manager = managers.consumer_bind_manager()
        criteria = Criteria({'consumer_id': {'$in': ids}})
        bindings = manager.find_by_criteria(criteria)
        collated = {}
        for b in bindings:
            lst = collated.setdefault(b['consumer_id'], [])
            lst.append(b)
        for consumer in consumers:
            consumer['bindings'] = \
                [serialization.binding.serialize(b, False)
                    for b in collated.get(consumer['id'], [])]
    return consumers


class Consumers(JSONController):

    @auth_required(READ)
    def GET(self):
        params = web.input()
        manager = managers.consumer_query_manager()
        consumers = expand_consumers(params, manager.find_all())
        for c in consumers:
            href = serialization.link.child_link_obj(c['id'])
            c.update(href)
        return self.ok(consumers)

    @auth_required(CREATE)
    def POST(self):
        body = self.params()
        id = body.get('id')
        display_name = body.get('display_name')
        description = body.get('description')
        notes = body.get('notes')

        manager = managers.consumer_manager()
        consumer = manager.register(id, display_name, description, notes)
        consumer.update({'_href': serialization.link.child_link_obj(consumer['id'])})
        return self.created(consumer['_href'], consumer)


class Consumer(JSONController):

    @auth_required(READ)
    def GET(self, id):
        params = web.input()
        manager = managers.consumer_manager()
        consumer = manager.get_consumer(id)
        consumer = expand_consumers(params, [consumer])[0]
        href = serialization.link.current_link_obj()
        consumer.update(href)
        return self.ok(consumer)

    @auth_required(DELETE)
    def DELETE(self, id):
        manager = managers.consumer_manager()
        return self.ok(manager.unregister(id))

    @auth_required(UPDATE)
    def PUT(self, id):
        body = self.params()
        delta = body.get('delta')
        manager = managers.consumer_manager()
        consumer = manager.update(id, delta)
        href = serialization.link.current_link_obj()
        consumer.update(href)
        return self.ok(consumer)


class ConsumerSearch(SearchController):

    def __init__(self):
        super(ConsumerSearch, self).__init__(
            managers.consumer_query_manager().find_by_criteria)

    def GET(self):
        params = web.input()
        ignored = ('details', 'bindings')
        found = self._get_query_results_from_get(ignored)
        consumers = expand_consumers(params, found)
        for c in consumers:
            href = serialization.link.search_safe_link_obj(c['id'])
            c.update(href)
        return self.ok(consumers)

    def POST(self):
        body = self.params()
        found = self._get_query_results_from_post()
        consumers = expand_consumers(body, found)
        for c in consumers:
            href = serialization.link.search_safe_link_obj(c['id'])
            c.update(href)
        return self.ok(consumers)


class Bindings(JSONController):
    """
    Consumer bindings represents the collection of
    objects used to associate a consumer and a repo-distributor
    association.  Users wanting to create this association will
    create an object in this collection.  Both bind and unbind
    is idempotent.
    """

    @auth_required(READ)
    def GET(self, consumer_id, repo_id=None):
        """
        Fetch all bind objects referencing the
        specified I{consumer_id}.
        @param consumer_id: The specified consumer.
        @type consumer_id: str
        @return: A list of bind dict:
            {consumer_id:<str>,
             repo_id:<str>,
             distributor_id:<str>,
             href:<str>,
             type_id:<str>,
             details:<dict>}
        @rtype: dict
        """
        manager = managers.consumer_bind_manager()
        bindings = manager.find_by_consumer(consumer_id, repo_id)
        bindings = [serialization.binding.serialize(b) for b in bindings]
        return self.ok(bindings)

    @auth_required(CREATE)
    def POST(self, consumer_id):
        """
        Create a bind association between the specified
        consumer by id included in the URL path and a repo-distributor
        specified in the POST body: {repo_id:<str>, distributor_id:<str>}.
        Designed to be idempotent so only MissingResource is expected to
        be raised by manager.
        @param consumer_id: The consumer to bind.
        @type consumer_id: str
        @return: The list of call_reports
        @rtype: list
        """
        # get other options and validate them
        body = self.params()
        repo_id = body.get('repo_id')
        distributor_id = body.get('distributor_id')
        binding_config = body.get('binding_config', {})
        options = body.get('options', {})
        notify_agent = body.get('notify_agent', True)

        if not isinstance(binding_config, dict):
            raise BadRequest()

        call_request = consumer.bind(consumer_id, repo_id, distributor_id, notify_agent,
                                     binding_config, options)
        if call_request:
            raise OperationPostponed(call_request)


class Binding(JSONController):
    """
    Represents a specific bind resource.
    """

    @auth_required(READ)
    def GET(self, consumer_id, repo_id, distributor_id):
        """
        Fetch a specific bind object which represents a specific association
        between a consumer and repo-distributor.
        @param consumer_id: A consumer ID.
        @type consumer_id: str
        @param repo_id: A repo ID.
        @type repo_id: str
        @param distributor_id: A distributor ID.
        @type distributor_id: str
        @return: A specific bind object:
            {consumer_id:<str>,
             repo_id:<str>,
             distributor_id:<str>,
             href:<str>,
             type_id:<str>,
             details:<dict>}
        @rtype: dict
        """
        manager = managers.consumer_bind_manager()
        bind = manager.get_bind(consumer_id, repo_id, distributor_id)
        serialized_bind = serialization.binding.serialize(bind)
        return self.ok(serialized_bind)

    @auth_required(DELETE)
    def DELETE(self, consumer_id, repo_id, distributor_id):
        """
        Delete a bind association between the specified
        consumer and repo-distributor.  Designed to be idempotent.
        @param consumer_id: A consumer ID.
        @type consumer_id: str
        @param repo_id: A repo ID.
        @type repo_id: str
        @param distributor_id: A distributor ID.
        @type distributor_id: str
        @return: The list of call_reports
        @rtype: list
        """
        body = self.params()
        forced = body.get('force', False)
        options = body.get('options', {})
        if forced:
            result = consumer.force_unbind(consumer_id, repo_id, distributor_id, options)
        else:
            result = consumer.unbind(consumer_id, repo_id, distributor_id, options)

        if isinstance(result, TaskResult):
            raise OperationPostponed(result)


class BindingSearch(SearchController):
    """
    Bind search.
    """
    def __init__(self):
        SearchController.__init__(self, managers.consumer_bind_manager().find_by_criteria)


class Content(JSONController):
    """
    Represents a specific bind object.
    """

    @auth_required(CREATE)
    def POST(self, id, action):
        """
        Content actions.
        """
        method = getattr(self, action, None)
        if method:
            return method(id)
        else:
            raise BadRequest()

    def install(self, id):
        """
        Install content (units) on a consumer.
        Expected body: {units:[], options:<dict>}
        where unit is: {type_id:<str>, unit_key={}} and the
        options is a dict of install options.
        @param id: A consumer ID.
        @type id: str
        @return: TBD
        @rtype: dict
        """
        body = self.params()
        units = body.get('units')
        options = body.get('options')
        call_request = consumer_content_install_itinerary(id, units, options)[0]
        result = execution.execute_async(self, call_request)
        return result

    def update(self, id):
        """
        Update content (units) on a consumer.
        Expected body: {units:[], options:<dict>}
        where unit is: {type_id:<str>, unit_key={}} and the
        options is a dict of update options.
        @param id: A consumer ID.
        @type id: str
        @return: TBD
        @rtype: dict
        """
        body = self.params()
        units = body.get('units')
        options = body.get('options')
        call_request = consumer_content_update_itinerary(id, units, options)[0]
        result = execution.execute_async(self, call_request)
        return result

    def uninstall(self, id):
        """
        Uninstall content (units) on a consumer.
        Expected body: {units:[], options:<dict>}
        where unit is: {type_id:<str>, unit_key={}} and the
        options is a dict of uninstall options.
        @param id: A consumer ID.
        @type id: str
        @return: TBD
        @rtype: dict
        """
        body = self.params()
        units = body.get('units')
        options = body.get('options')
        call_request = consumer_content_uninstall_itinerary(id, units, options)[0]
        result = execution.execute_async(self, call_request)
        return result


class ConsumerHistory(JSONController):

    @auth_required(READ)
    def GET(self, id):
        """
        @type id: str
        @param id: consumer id
        """
        valid_filters = ['event_type', 'limit', 'sort', 'start_date', 'end_date']
        filters = self.filters(valid_filters)
        event_type = filters.get('event_type', None)
        limit = filters.get('limit', None)
        sort = filters.get('sort', None)
        start_date = filters.get('start_date', None)
        end_date = filters.get('end_date', None)

        if sort is None:
            sort = 'descending'
        else:
            sort = sort[0]

        if limit:
            limit = int(limit[0])

        if start_date:
            start_date = start_date[0]

        if end_date:
            end_date = end_date[0]

        if event_type:
            event_type = event_type[0]

        results = managers.consumer_history_manager().query(consumer_id=id,
                                                            event_type=event_type,
                                                            limit=limit,
                                                            sort=sort,
                                                            start_date=start_date,
                                                            end_date=end_date)
        return self.ok(results)


class Profiles(JSONController):
    """
    Consumer I{profiles} represents the collection of
    objects used to associate consumers and installed content
    unit profiles.
    """

    @auth_required(READ)
    def GET(self, consumer_id):
        """
        Get all profiles associated with a consumer.
        @param consumer_id: The consumer ID.
        @type consumer_id: str
        @return: A list of profiles:
          profile is: {consumer_id:<str>, content_type:<str>, profile:<dict>}
        @return: list
        """
        manager = managers.consumer_profile_manager()
        profiles = manager.get_profiles(consumer_id)
        profiles = [serialization.consumer.profile(p) for p in profiles]
        return self.ok(profiles)

    @auth_required(CREATE)
    def POST(self, consumer_id):
        """
        Associate a profile with a consumer by content type ID.
        @param consumer_id: A consumer ID.
        @type consumer_id: str
        @return: The created model object:
            {consumer_id:<str>, content_type:<str>, profile:<dict>}
        @rtype: dict
        """
        body = self.params()
        content_type = body.get('content_type')
        profile = body.get('profile')

        manager = managers.consumer_profile_manager()
        tags = [resource_tag(dispatch_constants.RESOURCE_CONSUMER_TYPE, consumer_id),
                resource_tag(dispatch_constants.RESOURCE_CONTENT_UNIT_TYPE, content_type),
                action_tag('profile_create')]

        call_request = CallRequest(manager.create,  # rbarlow_converted
                                   [consumer_id, content_type],
                                   {'profile': profile},
                                   tags=tags,
                                   weight=0,
                                   kwarg_blacklist=['profile'])
        call_request.reads_resource(dispatch_constants.RESOURCE_CONSUMER_TYPE, consumer_id)

        call_report = CallReport.from_call_request(call_request)
        call_report.serialize_result = False

        consumer = execution.execute_sync(call_request, call_report)
        link = serialization.link.child_link_obj(consumer_id, content_type)
        consumer.update(link)

        return self.created(link['_href'], consumer)


class Profile(JSONController):
    """
    Consumer I{profiles} represents the collection of
    objects used to associate consumers and installed content
    unit profiles.
    """

    @auth_required(READ)
    def GET(self, consumer_id, content_type):
        """
        @param consumer_id: The consumer ID.
        @type consumer_id: str
        """
        manager = managers.consumer_profile_manager()
        profile = manager.get_profile(consumer_id, content_type)
        serialized = serialization.consumer.profile(profile)
        return self.ok(serialized)

    @auth_required(UPDATE)
    def PUT(self, consumer_id, content_type):
        """
        Update the association of a profile with a consumer by content type ID.
        @param consumer_id: A consumer ID.
        @type consumer_id: str
        @param content_type: A content unit type ID.
        @type content_type: str
        @return: The updated model object:
            {consumer_id:<str>, content_type:<str>, profile:<dict>}
        @rtype: dict
        """
        body = self.params()
        profile = body.get('profile')

        manager = managers.consumer_profile_manager()
        consumer = manager.update(consumer_id, content_type, profile)

        link = serialization.link.child_link_obj(consumer_id, content_type)
        consumer.update(link)

        return self.ok(consumer)

    @auth_required(DELETE)
    def DELETE(self, consumer_id, content_type):
        """
        Delete an association between the specified
        consumer and profile.  Designed to be idempotent.
        @param consumer_id: A consumer ID.
        @type consumer_id: str
        @param content_type: The content type ID.
        @type content_type: str
        @return: The deleted model object:
            {consumer_id:<str>, content_type:<str>, profile:<dict>}
            Or, None if bind does not exist.
        @rtype: dict
        """
        manager = managers.consumer_profile_manager()
        return self.ok(manager.delete(consumer_id, content_type))


class ContentApplicability(JSONController):
    """
    Query content applicability.
    """
    @auth_required(READ)
    def POST(self):
        """
        Query content applicability for a given consumer criteria query.

        body {criteria: <object>,
              content_types: <array>[optional]}

        This method returns a JSON document containing an array of objects that each have two
        keys: 'consumers', and 'applicability'. 'consumers' will index an array of consumer_ids,
        for consumers that have the same repository bindings and profiles. 'applicability' will
        index an object that will have keys for each content type that is applicable, and the
        content type ids will index the applicability data for those content types. For example,

        [{'consumers': ['consumer_1', 'consumer_2'],
          'applicability': {'content_type_1': ['unit_1', 'unit_3']}},
         {'consumers': ['consumer_2', 'consumer_3'],
          'applicability': {'content_type_1': ['unit_1', 'unit_2']}}]

        :return: applicability data matching the consumer criteria query
        :rtype:  str
        """
        # Get the consumer_ids that match the consumer criteria query that the requestor queried
        # with, and build a map from consumer_id to a dict with profiles and repo_ids for each
        # consumer
        try:
            consumer_criteria = self._get_consumer_criteria()
            content_types = self._get_content_types()
        except InvalidValue, e:
            return self.bad_request(str(e))

        return self.ok(retrieve_consumer_applicability(consumer_criteria, content_types))

    def _get_consumer_criteria(self):
        """
        Process the POST data, finding the criteria given by the user, and resolve it to Criteria
        object.

        :return: A Criteria object
        :rtype:  pulp.server.db.model.criteria.Criteria
        """
        body = self.params()

        try:
            consumer_criteria = body.get('criteria')
        except AttributeError:
            raise InvalidValue('The input to this method must be a JSON object with a '
                               "'criteria' key.")
        consumer_criteria = Criteria.from_client_input(consumer_criteria)
        return consumer_criteria

    def _get_content_types(self):
        """
        Get the list of content_types that the caller wishes to limit the response to. If the
        caller did not include content types, this will return None.

        :return: The list of content_types that the applicability query should be limited to,
                 or None if not specified
        :rtype:  list or None
        """
        body = self.params()

        content_types = body.get('content_types', None)
        if content_types is not None and not isinstance(content_types, list):
            raise InvalidValue('content_types must index an array.')

        return content_types


class ContentApplicabilityRegeneration(JSONController):
    """
    Content applicability regeneration for updated consumers.
    """
    @auth_required(CREATE)
    def POST(self):
        """
        Creates an async task to regenerate content applicability data for given consumers.

        body {consumer_criteria:<dict>}
        """
        body = self.params()
        consumer_criteria = body.get('consumer_criteria', None)
        if consumer_criteria is None:
            raise MissingValue('consumer_criteria')
        try:
            consumer_criteria = Criteria.from_client_input(consumer_criteria)
        except:
            raise InvalidValue('consumer_criteria')

        tags = [action_tag('content_applicability_regeneration')]
        async_result = regenerate_applicability_for_consumers.apply_async_with_reservation(
                                dispatch_constants.RESOURCE_REPOSITORY_PROFILE_APPLICABILITY_TYPE,
                                dispatch_constants.RESOURCE_ANY_ID,
                                (consumer_criteria.as_dict(),),
                                tags=tags)
        call_report = CallReport.from_task_status(async_result.id)
        raise OperationPostponed(call_report)


class UnitActionScheduleCollection(JSONController):
    ACTION = None

    def __init__(self):
        super(UnitActionScheduleCollection, self).__init__()
        self.manager = managers.consumer_schedule_manager()

    @auth_required(READ)
    def GET(self, consumer_id):
        manager = managers.consumer_schedule_manager()
        schedules = manager.get(consumer_id, self.ACTION)

        schedule_objs = []
        for schedule in schedules:
            obj = serialization.dispatch.scheduled_unit_management_obj(
                schedule.for_display())
            obj.update(serialization.link.child_link_obj(obj['_id']))
            schedule_objs.append(obj)

        # this behavior is debatable, but I'm keeping it for backward-compatibility.
        if not schedule_objs:
            raise MissingResource
        return self.ok(schedule_objs)

    @auth_required(CREATE)
    def POST(self, consumer_id):
        params = self.params()
        units = params.pop('units', None)
        options = params.pop('options', {})
        schedule = params.pop('schedule', None)
        failure_threshold = params.pop('failure_threshold', None)
        enabled = params.pop('enabled', True)
        if params:
            raise UnsupportedValue(params.keys())

        scheduled_call = self.manager.create_schedule(
            self.ACTION, consumer_id, units, options, schedule, failure_threshold, enabled)

        scheduled_obj = serialization.dispatch.scheduled_unit_management_obj(
            scheduled_call.for_display())
        scheduled_obj.update(serialization.link.child_link_obj(scheduled_call.id))
        return self.created(scheduled_obj['_href'], scheduled_obj)


class UnitActionScheduleResource(JSONController):
    ACTION = None

    def __init__(self):
        super(UnitActionScheduleResource, self).__init__()
        self.manager = managers.consumer_schedule_manager()

    @auth_required(READ)
    def GET(self, consumer_id, schedule_id):
        try:
            scheduled_call = list(self.manager.get(consumer_id, self.ACTION))[0]
        except IndexError:
            raise MissingResource

        scheduled_obj = serialization.dispatch.scheduled_unit_management_obj(scheduled_call)
        scheduled_obj.update(serialization.link.current_link_obj())
        return self.ok(scheduled_obj)

    @auth_required(UPDATE)
    def PUT(self, consumer_id, schedule_id):
        schedule_data = self.params()
        options = schedule_data.pop('options', None)
        units = schedule_data.pop('units', None)

        if 'schedule' in schedule_data:
            schedule_data['iso_schedule'] = schedule_data.pop('schedule')

        schedule = self.manager.update_schedule(consumer_id, schedule_id, units,
                                                options, schedule_data)

        scheduled_obj = serialization.dispatch.scheduled_unit_management_obj(schedule.for_display())
        scheduled_obj.update(serialization.link.current_link_obj())
        return self.ok(scheduled_obj)

    @auth_required(DELETE)
    def DELETE(self, consumer_id, schedule_id):
        self.manager.delete_schedule(consumer_id, schedule_id)
        return self.ok(None)


class UnitInstallScheduleCollection(UnitActionScheduleCollection):
    ACTION = UNIT_INSTALL_ACTION


class UnitInstallScheduleResource(UnitActionScheduleResource):
    ACTION = UNIT_INSTALL_ACTION


class UnitUpdateScheduleCollection(UnitActionScheduleCollection):
    ACTION = UNIT_UPDATE_ACTION


class UnitUpdateScheduleResource(UnitActionScheduleResource):
    ACTION = UNIT_UPDATE_ACTION


class UnitUninstallScheduleCollection(UnitActionScheduleCollection):
    ACTION = UNIT_UNINSTALL_ACTION


class UnitUninstallScheduleResource(UnitActionScheduleResource):
    ACTION = UNIT_UNINSTALL_ACTION

# -- web.py application -------------------------------------------------------

urls = (
    '/$', Consumers,
    '/actions/content/regenerate_applicability/$', ContentApplicabilityRegeneration,
    '/binding/search/$', BindingSearch,
    '/content/applicability/$', ContentApplicability,
    '/search/$', ConsumerSearch,
    '/([^/]+)/bindings/$', Bindings,
    '/([^/]+)/bindings/([^/]+)/$', Bindings,
    '/([^/]+)/bindings/([^/]+)/([^/]+)/$', Binding,
    '/([^/]+)/profiles/$', Profiles,
    '/([^/]+)/profiles/([^/]+)/$', Profile,
    '/([^/]+)/schedules/content/install/', UnitInstallScheduleCollection,
    '/([^/]+)/schedules/content/install/([^/]+)/', UnitInstallScheduleResource,
    '/([^/]+)/schedules/content/update/', UnitUpdateScheduleCollection,
    '/([^/]+)/schedules/content/update/([^/]+)/', UnitUpdateScheduleResource,
    '/([^/]+)/schedules/content/uninstall/', UnitUninstallScheduleCollection,
    '/([^/]+)/schedules/content/uninstall/([^/]+)/', UnitUninstallScheduleResource,
    '/([^/]+)/actions/content/(install|update|uninstall)/$', Content,
    '/([^/]+)/history/$', ConsumerHistory,
    '/([^/]+)/$', Consumer,
)

application = web.application(urls, globals())<|MERGE_RESOLUTION|>--- conflicted
+++ resolved
@@ -28,11 +28,8 @@
     consumer_content_update_itinerary)
 from pulp.server.managers.consumer.applicability import (regenerate_applicability_for_consumers,
                                                          retrieve_consumer_applicability)
-<<<<<<< HEAD
 from pulp.server.tasks import consumer
-=======
 from pulp.server.managers.schedule.consumer import UNIT_INSTALL_ACTION, UNIT_UNINSTALL_ACTION, UNIT_UPDATE_ACTION
->>>>>>> c660c3ac
 from pulp.server.webservices.controllers.base import JSONController
 from pulp.server.webservices.controllers.search import SearchController
 from pulp.server.webservices.controllers.decorators import auth_required
