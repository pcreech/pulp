#!/usr/bin/python
#
# Pulp Repo management module
#
# Copyright (c) 2010 Red Hat, Inc.

# This software is licensed to you under the GNU General Public License,
# version 2 (GPLv2). There is NO WARRANTY for this software, express or
# implied, including the implied warranties of MERCHANTABILITY or FITNESS
# FOR A PARTICULAR PURPOSE. You should have received a copy of GPLv2
# along with this software; if not, see
# http://www.gnu.org/licenses/old-licenses/gpl-2.0.txt.
#
# Red Hat trademarks are not licensed under GPLv2. No permission is
# granted to use or replicate Red Hat trademarks that are incorporated
# in this software or its documentation.
#

import os
import getpass
from gettext import gettext as _

from pulp.client import constants
from pulp.client.connection import UserConnection
from pulp.client.core.base import Action, Command
from pulp.client.core.utils import print_header, system_exit
from pulp.client.credentials import CredentialError
# base user action class ------------------------------------------------------

class UserAction(Action):

    def setup_connections(self):
<<<<<<< HEAD
        self.userconn = UserConnection()

=======
        try:
            self.userconn = UserConnection()
        except CredentialError, ce:
            system_exit(-1, ce.message)
        
>>>>>>> 77df019b
    def get_user(self, username):
        user = self.userconn.user(login=username)
        if not user:
            system_exit(os.EX_DATAERR,
                        _("User [ %s ] does not exist") % username)
        return user


# user actions ----------------------------------------------------------------

class List(UserAction):

    description = _('list available users')

    def run(self):
        users = self.userconn.users()
        if not len(users):
            system_exit(os.EX_OK, _("No users available to list"))
        print_header(_('Available Users'))
        for user in users:
            print constants.AVAILABLE_USERS_LIST % (user["login"],
                                                    user["name"],
                                                    ', '.join(r for r in user['roles']))


class Create(UserAction):

    description = _('create a user')

    def setup_parser(self):
        self.parser.add_option("--username", dest="username",
                               help=_("new username to create (required)"))
        self.parser.add_option("--name", dest="name", default='',
                               help=_("name of user for display purposes"))

    def run(self):
        newusername = self.get_required_option('username')
        newpassword = getpass.getpass("Enter password for user %s: " % newusername)
        name = self.opts.name
        user = self.userconn.create(newusername, newpassword, name)
        print _("Successfully created user [ %s ] with name [ %s ]") % \
                (user['login'], user['name'])


class Update(UserAction):

    description = _('update a user')

    def setup_parser(self):
        self.parser.add_option("--username", dest="username",
                               help=_("username of user you wish to edit. Not editable (required)"))
        self.parser.add_option("-P", "--password", dest="password", action='store_true', default=False,
                               help=_('change user password'))
        self.parser.add_option("--name", dest="name", default='',
                               help=_("updated name of user for display purposes"))

    def run(self):
        username = self.get_required_option('username')
        name = self.opts.name

        user = self.get_user(username)
        user['name'] = name
        if self.opts.password:
            newpassword = getpass.getpass("Enter new password for user %s: " % username)
            user['password'] = newpassword
        self.userconn.update(user)
        print _("Successfully updated [ %s ] with name [ %s ]") % \
                (user['login'], user["name"])


class Delete(UserAction):

    description = _('delete a user')

    def setup_parser(self):
        self.parser.add_option("--username", dest="username",
                               help=_("username of user you wish to delete (required)"))

    def run(self):
        deleteusername = self.get_required_option('username')
        user = self.get_user(deleteusername)
        deleted = self.userconn.delete(login=deleteusername)
        if deleted:
            print _("Successfully deleted User [ %s ]") % deleteusername
        else:
            print _("User [%s] not deleted") % deleteusername

# user command ----------------------------------------------------------------

class User(Command):

    description = _('user specific actions to pulp server')<|MERGE_RESOLUTION|>--- conflicted
+++ resolved
@@ -25,21 +25,17 @@
 from pulp.client.core.base import Action, Command
 from pulp.client.core.utils import print_header, system_exit
 from pulp.client.credentials import CredentialError
+
 # base user action class ------------------------------------------------------
 
 class UserAction(Action):
 
     def setup_connections(self):
-<<<<<<< HEAD
-        self.userconn = UserConnection()
-
-=======
         try:
             self.userconn = UserConnection()
         except CredentialError, ce:
             system_exit(-1, ce.message)
         
->>>>>>> 77df019b
     def get_user(self, username):
         user = self.userconn.user(login=username)
         if not user:
