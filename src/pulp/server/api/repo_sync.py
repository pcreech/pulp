--- conflicted
+++ resolved
@@ -229,11 +229,7 @@
     return synchronizer
 
 
-<<<<<<< HEAD
-def _sync(repo_id, skip_dict=None, progress_callback=None, synchronizer=None,
-=======
 def _sync(repo_id, skip=None, progress_callback=None, synchronizer=None,
->>>>>>> 2d2fd614
           max_speed=None, threads=None):
     """
     Sync a repo from the URL contained in the feed
