--- conflicted
+++ resolved
@@ -123,74 +123,6 @@
         fake_config().validate.assert_called_with(SCHEMA)
         self.assertEqual(cfg, fake_config())
 
-<<<<<<< HEAD
-    @patch('os.listdir')
-    @patch('os.path.expanduser')
-    @patch('pulp.client.admin.config.Config')
-    def test_validate_overrides_when_has_password(self,
-                                                  fake_config,
-                                                  fake_expanduser,
-                                                  fake_listdir):
-        # we are trying to fake Config.has_option return True
-        # so it means config file has password
-        fake_instance = fake_config.return_value
-
-        def has_option(*args):
-            return True
-
-        fake_instance.has_option = has_option
-
-        fn = tempfile.NamedTemporaryFile()
-        fake_expanduser.return_value = fn.name
-
-        os.chmod(fn.name, 0777)
-        fake_listdir.return_value = ['A', 'B', 'C']
-        self.assertRaises(RuntimeError, read_config)
-
-        #validation
-        paths = [fn.name]
-
-        # Config is only called from within
-        # pulp.client.admin.config.validate_overrides
-        # not not from read_config as it would have exited
-        # after throwing exception when config has password
-        # and file is world readable
-        fake_config.assert_called_with(*paths)
-        self.assertFalse(fake_config().validate.called)
-
-    @patch('os.listdir')
-    @patch('os.path.expanduser')
-    @patch('pulp.client.admin.config.Config')
-    def test_validate_overrides_when_does_not_have_password(self,
-                                                            fake_config,
-                                                            fake_expanduser,
-                                                            fake_listdir):
-        # we are trying to fake Config.has_option return False
-        # so it means config file does not have password
-        fake_instance = fake_config.return_value
-
-        def has_option(*args): return False
-        fake_instance.has_option = has_option
-
-        fn = tempfile.NamedTemporaryFile()
-        fake_expanduser.return_value = fn.name
-
-        os.chmod(fn.name, 0777)
-        fake_listdir.return_value = ['A', 'B', 'C']
-        cfg = read_config()
-
-        #validation
-        paths = [
-            '/etc/pulp/admin/admin.conf',
-            '/etc/pulp/admin/conf.d/A',
-            '/etc/pulp/admin/conf.d/B',
-            '/etc/pulp/admin/conf.d/C',
-            fn.name,
-        ]
-        fake_config.assert_called_with(*paths)
-        fake_config().validate.assert_called_with(SCHEMA)
-        self.assertEqual(cfg, fake_config())
-=======
     @patch('pulp.client.admin.config.os.stat')
     @patch('pulp.client.admin.config.Config')
     def test_validate_overrides_when_has_password(self, mock_config, mock_os_stat):
@@ -222,5 +154,4 @@
         try:
             validate_overrides('/tmp/admin.conf')
         except Exception as error:
-            self.fail("validate_overrides should not raise an Exception. Raised %s" % error)
->>>>>>> 0804c311
+            self.fail("validate_overrides should not raise an Exception. Raised %s" % error)