#!/usr/bin/env python
# -*- coding: utf-8 -*-

import os
import subprocess
import sys

from pulp.devel.test_runner import run_tests
from pulp.server.constants import PULP_DJANGO_SETTINGS_MODULE

# Find and eradicate any existing .pyc files, so they do not eradicate us!
PROJECT_DIR = os.path.dirname(__file__)
subprocess.call(['find', PROJECT_DIR, '-name', '*.pyc', '-delete'])

# These paths should all pass PEP-8 checks
paths_to_check = [
    'agent',
    'bindings',
    'client_admin/',
    'client_consumer',
    'client_lib',
    'common',
    'devel/',
    'nodes/child/pulp_node/handlers/',
    'nodes/child/pulp_node/importers/reports.py',
    'oid_validation/',
    'repoauth/',
    'server/']

<<<<<<< HEAD
paths_to_ignore = ['common/pulp/common/backports/pkgutil.py']
=======
os.environ['DJANGO_SETTINGS_MODULE'] = PULP_DJANGO_SETTINGS_MODULE
>>>>>>> ea4fbd4a

PACKAGES = [
    os.path.dirname(__file__),
    'pulp',
    'pulp_node',
]


TESTS_ALL_PLATFORMS = [
    'agent/test/unit',
    'bindings/test/unit',
    'client_consumer/test/unit',
    'client_lib/test/unit',
    'common/test/unit'
]

TESTS_NON_RHEL5 = [
    'client_admin/test/unit',
    'nodes/test/nodes_tests',
    'server/test/unit',
    'repoauth/test',
    'oid_validation/test',
    'devel/test/unit'
]

dir_safe_all_platforms = [os.path.join(os.path.dirname(__file__), x) for x in TESTS_ALL_PLATFORMS]
dir_safe_non_rhel5 = [os.path.join(os.path.dirname(__file__), x) for x in TESTS_NON_RHEL5]

tests_exit_code = run_tests(PACKAGES, dir_safe_all_platforms, dir_safe_non_rhel5,
                            flake8_paths=paths_to_check, flake8_exclude=paths_to_ignore)

sys.exit(tests_exit_code)<|MERGE_RESOLUTION|>--- conflicted
+++ resolved
@@ -27,11 +27,8 @@
     'repoauth/',
     'server/']
 
-<<<<<<< HEAD
 paths_to_ignore = ['common/pulp/common/backports/pkgutil.py']
-=======
 os.environ['DJANGO_SETTINGS_MODULE'] = PULP_DJANGO_SETTINGS_MODULE
->>>>>>> ea4fbd4a
 
 PACKAGES = [
     os.path.dirname(__file__),
