# -*- coding: utf-8 -*-
#
# Copyright © 2012 Red Hat, Inc.
#
# This software is licensed to you under the GNU General Public
# License as published by the Free Software Foundation; either version
# 2 of the License (GPLv2) or (at your option) any later version.
# There is NO WARRANTY for this software, express or implied,
# including the implied warranties of MERCHANTABILITY,
# NON-INFRINGEMENT, or FITNESS FOR A PARTICULAR PURPOSE. You should
# have received a copy of GPLv2 along with this software; if not, see
# http://www.gnu.org/licenses/old-licenses/gpl-2.0.txt.

from gettext import gettext as _
from urlparse import urlparse

from pulp.common.util import encode_unicode
from pulp.client.extensions.extensions import PulpCliCommand, PulpCliOption, PulpCliFlag, PulpCliOptionGroup
from pulp.client.arg_utils import (InvalidConfig, convert_boolean_arguments,
    convert_file_contents, convert_removed_options, arg_to_bool, args_to_notes_dict)

# -- constants ----------------------------------------------------------------

IMPORTER_TYPE_ID = 'yum_importer'
DISTRIBUTOR_TYPE_ID = 'yum_distributor'

# ID the repo will use to refer to the automatically added yum distributor
DISTRIBUTOR_ID = DISTRIBUTOR_TYPE_ID

# Tuples of importer key name to more user-friendly CLI name. This must be a
# list of _all_ importer config values as the process of building up the
# importer config starts by extracting all of these values from the user args.
IMPORTER_CONFIG_KEYS = [
    ('feed_url', 'feed'),
    ('ssl_ca_cert', 'feed_ca_cert'),
    ('ssl_client_cert', 'feed_cert'),
    ('ssl_client_key', 'feed_key'),
    ('ssl_verify', 'verify_feed_ssl'),
    ('verify_size', 'verify_size'),
    ('verify_checksum', 'verify_checksum'),
    ('proxy_url', 'proxy_url'),
    ('proxy_port', 'proxy_port'),
    ('proxy_user', 'proxy_user'),
    ('proxy_pass', 'proxy_pass'),
    ('max_speed', 'max_speed'),
    ('num_threads', 'num_threads'),
    ('newest', 'only_newest'),
    ('skip', 'skip_types'),

    # Not part of the CLI yet; may be removed entirely
    ('remove_old', 'remove_old'),
    ('num_old_packages', 'retain_old_count'),
    ('purge_orphaned', 'remove_orphaned'),
]

DISTRIBUTOR_CONFIG_KEYS = [
    ('relative_url', 'relative_url'),
    ('http', 'serve_http'),
    ('https', 'serve_https'),
    ('gpgkey', 'gpg_key'),
    ('checksum_type', 'checksum_type'),
    ('auth_ca', 'auth_ca'),
    ('auth_cert', 'auth_cert'),
    ('https_ca', 'host_ca'),
    ('generate_metadata', 'regenerate_metadata'),
    ('skip', 'skip_types'),
    ('use_createrepo', 'use_createrepo')
]

VALID_SKIP_TYPES = ['rpm', 'drpm', 'distribution', 'erratum']

LOG = None # set by context

# -- plugin hook --------------------------------------------------------------

def initialize(context):

    global LOG
    LOG = context.logger

    # Remove generic commands/sections that we want to override
    repo_section = context.cli.find_section('repo')
    repo_section.remove_command('create')
    repo_section.remove_command('update')
    repo_section.remove_command('list')
    repo_section.remove_command('delete')
    repo_section.remove_subsection('importer')

    # Add in overridden yum functionality
    repo_section.add_command(YumRepoCreateCommand(context))
    repo_section.add_command(YumRepoDeleteCommand(context))
    repo_section.add_command(YumRepoUpdateCommand(context))
    repo_section.add_command(YumRepoListCommand(context))

# -- command implementations --------------------------------------------------

class YumRepoCreateCommand(PulpCliCommand):
    def __init__(self, context):
        desc = 'creates a new repository that is configured to sync and publish RPM related content'
        PulpCliCommand.__init__(self, 'create', desc, self.create)

        self.context = context

        add_repo_options(self, False)

    def create(self, **kwargs):

        # All of the options will be present, even if the user didn't specify
        # them. Their values will be None, which the yum importer is set up
        # to handle.

        # Gather data
        repo_id = kwargs.pop('repo-id')
        description = kwargs.pop('description', None)
        display_name = kwargs.pop('display-name', None)
        auto_publish = kwargs.pop('auto-publish', None)

        if auto_publish:
            auto_publish = arg_to_bool(auto_publish)
            if auto_publish:
                self.context.prompt.render_failure_message(_('Value for auto-publish must be either true or false'))
                return

        try:
            notes = None
            if 'note' in kwargs and kwargs['note'] is not None:
                notes = args_to_notes_dict(kwargs['note'], include_none=False)
            importer_config = args_to_importer_config(kwargs)
            distributor_config = args_to_distributor_config(kwargs)
        except InvalidConfig, e:
            self.context.prompt.render_failure_message(e[0])
            return

        # During create (but not update), if the relative path isn't specified
        # it is derived from the feed_url
        if 'relative_url' not in distributor_config:
            if 'feed_url' in importer_config:
                url_parse = urlparse(encode_unicode(importer_config['feed_url']))

                if url_parse[2] in ('', '/'):
                    relative_path = '/' + repo_id
                else:
                    relative_path = url_parse[2]
                distributor_config['relative_url'] = relative_path
            else:
                distributor_config['relative_url'] = repo_id

        # Both http and https must be specified in the distributor config, so
        # make sure they are initiall set here (default to only https)
        if 'http' not in distributor_config and 'https' not in distributor_config:
            distributor_config['https'] = True
            distributor_config['http'] = False

        # Make sure both are referenced
        for k in ('http', 'https'):
            if k not in distributor_config:
                distributor_config[k] = False

        # Likely a temporary hack as we continue to refine how metadata generation
        # is done on the distributor
        distributor_config['generate_metadata'] = True

        # Package distributors for the call
        distributors = [(DISTRIBUTOR_TYPE_ID, distributor_config, True, DISTRIBUTOR_ID)]

        # Create the repository; let exceptions bubble up to the framework exception handler
        self.context.server.repo.create_and_configure(repo_id, display_name, description, notes, IMPORTER_TYPE_ID, importer_config, distributors)

        self.context.prompt.render_success_message('Successfully created repository [%s]' % repo_id)

class YumRepoDeleteCommand(PulpCliCommand):
    def __init__(self, context):
        desc = 'deletes a repository'
        PulpCliCommand.__init__(self, 'delete', desc, self.delete)
        self.context = context

        self.add_option(PulpCliOption('--repo-id', 'identifies the repository to delete', required=True))

    def delete(self, **kwargs):
        repo_id = kwargs['repo-id']
        response = self.context.server.repo.delete(repo_id)

        if not response.is_async():
            self.context.prompt.render_success_message(_('Repository [%(r)s] successfully deleted') % {'r' : repo_id})
        else:
            d = 'Repository delete postponed due to another operation. Progress ' \
                'on this task can be viewed using the commands under "repo tasks".'
            self.context.prompt.render_paragraph(_(d))
            self.context.prompt.render_reasons(response.response_body.reasons)

class YumRepoUpdateCommand(PulpCliCommand):
    def __init__(self, context):
        desc = 'updates an existing repository\'s configuration'
        PulpCliCommand.__init__(self, 'update', desc, self.update)

        self.context = context

        add_repo_options(self, True)

    def update(self, **kwargs):

        # Gather data
        repo_id = kwargs.pop('repo-id')
        description = kwargs.pop('description', None)
        display_name = kwargs.pop('display-name', None)
        auto_publish = kwargs.pop('auto-publish', None)

        if auto_publish:
            auto_publish = arg_to_bool(auto_publish)
            if auto_publish is None:
                self.context.prompt.render_failure_message(_('Value for auto-publish must be either true or false'))
                return

        try:
            notes = None
            if 'note' in kwargs and kwargs['note'] is not None:
                notes = args_to_notes_dict(kwargs['note'], include_none=True)

            importer_config = args_to_importer_config(kwargs)
        except InvalidConfig, e:
            self.context.prompt.render_failure_message(e[0])
            return

        try:
            distributor_config = args_to_distributor_config(kwargs)
        except InvalidConfig, e:
            self.context.prompt.render_failure_message(e[0])
            return

        distributor_configs = {DISTRIBUTOR_ID : distributor_config}

        response = self.context.server.repo.update_repo_and_plugins(repo_id, display_name,
                   description, notes, importer_config, distributor_configs)

        if not response.is_async():
            self.context.prompt.render_success_message(_('Repository [%(r)s] successfully updated') % {'r' : repo_id})
        else:
            d = 'Repository update postponed due to another operation. Progress '\
                'on this task can be viewed using the commands under "repo tasks".'
            self.context.prompt.render_paragraph(_(d))
            self.context.prompt.render_reasons(response.response_body.reasons)


class YumRepoListCommand(PulpCliCommand):

    def __init__(self, context):
        PulpCliCommand.__init__(self, 'list', 'lists repositories on the server', self.list)
        self.context = context
        self.prompt = context.prompt

        self.add_option(PulpCliFlag('--details', 'if specified, extra information on the repository will be displayed'))

    def list(self, **kwargs):
        """
        @param details: if True, include importer and distributor info
        """
        self.prompt.render_title('Repositories')

        show_details = kwargs['details']
        query_params = {}

        # Summary mode is default
        filters = ['id', 'display_name', 'description', 'content_unit_count', 'notes']

        if show_details:
            filters += ['auto_publish', 'sync_config', 'publish_config']
            query_params['details'] = True

        repo_list = self.context.server.repo.repositories(query_params).response_body

        # Process each repository to clean up/restructure various data
        for r in repo_list:

            # Pull the importer/distributor configs into the repo itself. For now
            # assume one of each since in the RPM commands we lock the user into
            # that. We may have to revisit the distributor part in the future.
            importers = r.pop('importers', None)
            distributors = r.pop('distributors', None)
            if show_details:

                # Extract the importer config
                if importers is not None and len(importers) > 0:
                    r['sync_config'] = importers[0]['config']

                    # Translate the importer config keys to cli counterparts
                    for importer_key, cli_key in IMPORTER_CONFIG_KEYS:
                        if importer_key in r['sync_config']:
                            r['sync_config'][cli_key] = r['sync_config'].pop(importer_key)

                    # Certificates are too long to display, so simply indicate if they
                    # are present. Eventually we can add a flag that will show them.
                    for key in ('feed_ca_cert', 'feed_cert', 'feed_key'):
                        if key in r['sync_config']:
                            r['sync_config'][key] = _('Yes')

                    # We don't want to display the proxy password in plain text, so
                    # if it's present swap it out with asterisks
                    if 'proxy_pass' in r['sync_config']:
                        r['sync_config']['proxy_pass'] = '*' * len(r['sync_config']['proxy_pass'])

                # Extract the distributor config
                if distributors is not None and len(distributors) > 0:
                    r['publish_config'] = distributors[0]['config']
                    r['auto_publish'] = distributors[0]['auto_publish']

                    # Certificates are too long to display, so simply indicate if they
                    # are present. Eventually we can add a flag that will show them.
                    for key in ('auth_ca', 'auth_cert'):
                        if key in r['publish_config']:
                            r['publish_config'][key] = _('Yes')


        self.prompt.render_document_list(repo_list, filters=filters, order=filters)

# -- utilities ----------------------------------------------------------------

def add_repo_options(command, is_update):
    """
    Adds options/flags for all repo configuration values (repo, importer, and
    distributor). This is meant to be called for both create and update commands
    to simplify consistency

    @param command: command to add options to
    """

    # Groups
    basic_group = PulpCliOptionGroup('Basic')
    throttling_group = PulpCliOptionGroup('Throttling')
    ssl_group = PulpCliOptionGroup('Feed Authentication')
    proxy_group = PulpCliOptionGroup('Feed Proxy')
    sync_group = PulpCliOptionGroup('Synchronization')
    publish_group = PulpCliOptionGroup('Publishing')
    repo_auth_group = PulpCliOptionGroup('Client Authentication')

    # Order added indicates order in usage, so pay attention to this order when
    # dorking with it to make sure it makes sense
    command.add_option_group(basic_group)
    command.add_option_group(sync_group)
    command.add_option_group(publish_group)
    command.add_option_group(ssl_group)
    command.add_option_group(repo_auth_group)
    command.add_option_group(proxy_group)
    command.add_option_group(throttling_group)

    # Metadata Options
    basic_group.add_option(PulpCliOption('--repo-id', 'uniquely identifies the repository; only alphanumeric, -, and _ allowed', required=True))
    basic_group.add_option(PulpCliOption('--feed', 'URL of the external source repository to sync', required=False))
    basic_group.add_option(PulpCliOption('--display-name', 'user-readable display name for the repository', required=False))
    basic_group.add_option(PulpCliOption('--description', 'user-readable description of the repo\'s contents', required=False))

    d =  'adds/updates/deletes key-value pairs to programmatically identify the repository; '
    d += 'pairs must be separated by an equal sign (e.g. key=value); multiple notes can '
    d += 'be %(i)s by specifying this option multiple times; notes are deleted by '
    d += 'specifying "" as the value'
    d = _(d)

    if is_update:
        d = d % {'i' : _('changed')}
    else:
        d = d % {'i' : _('added')}

    basic_group.add_option(PulpCliOption('--note', d, required=False, allow_multiple=True))
    d =  'if "true", on each successful sync the repository will automatically be ' \
    'published on the configured protocols; if "false" synchronized content will ' \
    'only be available after manually publishing the repository; defaults to "true"'
    basic_group.add_option(PulpCliOption('--auto-publish', _(d), required=False))

    # Synchronization Options
    sync_group.add_option(PulpCliOption('--only-newest', 'if "true", only the newest version of a given package is downloaded; defaults to false', required=False))
    sync_group.add_option(PulpCliOption('--skip-types', 'comma-separated list of types to omit when synchronizing, if not specified all types will be synchronized; valid values are: %s' % ', '.join(VALID_SKIP_TYPES), required=False))
    sync_group.add_option(PulpCliOption('--verify-size', 'if "true", the size of each synchronized file will be verified against the repo metadata; defaults to false', required=False))
    sync_group.add_option(PulpCliOption('--verify-checksum', 'if "true", the checksum of each synchronized file will be verified against the repo metadata; defaults to false', required=False))
    sync_group.add_option(PulpCliOption('--remove-old', 'if "true", removes old packages from the repo; defaults to false', required=False))
    sync_group.add_option(PulpCliOption('--retain-old-count', 'count indicating how many old rpm versions to retain; defaults to 0; this count only takes effect when remove-old option is set to true.', required=False))

    # Proxy Options
    proxy_group.add_option(PulpCliOption('--proxy-url', 'URL to the proxy server to use', required=False))
    proxy_group.add_option(PulpCliOption('--proxy-port', 'port on the proxy server to make requests', required=False))
    proxy_group.add_option(PulpCliOption('--proxy-user', 'username used to authenticate with the proxy server', required=False))
    proxy_group.add_option(PulpCliOption('--proxy-pass', 'password used to authenticate with the proxy server', required=False))

    # Throttling Options
    throttling_group.add_option(PulpCliOption('--max-speed', 'maximum bandwidth used per download thread, in KB/sec, when synchronizing the repo', required=False))
    throttling_group.add_option(PulpCliOption('--num-threads', 'number of threads that will be used to synchronize the repo', required=False))

    # SSL Options
    ssl_group.add_option(PulpCliOption('--feed-ca-cert', 'full path to the CA certificate that should be used to verify the external repo server\'s SSL certificate', required=False))
    ssl_group.add_option(PulpCliOption('--verify-feed-ssl', 'if "true", the feed\'s SSL certificate will be verified against the feed_ca_cert; defaults to false', required=False))
    ssl_group.add_option(PulpCliOption('--feed-cert', 'full path to the certificate to use for authentication when accessing the external feed', required=False))
    ssl_group.add_option(PulpCliOption('--feed-key', 'full path to the private key for feed_cert', required=False))

    # Publish Options
    publish_group.add_option(PulpCliOption('--relative-url', 'relative path the repository will be served from; defaults to relative path of the feed URL', required=False))
    publish_group.add_option(PulpCliOption('--serve-http', 'if "true", the repository will be served over HTTP; defaults to false', required=False))
    publish_group.add_option(PulpCliOption('--serve-https', 'if "true", the repository will be served over HTTPS; defaults to true', required=False))
    publish_group.add_option(PulpCliOption('--checksum-type', 'type of checksum to use during metadata generation', required=False))
    publish_group.add_option(PulpCliOption('--gpg-key', 'GPG key used to sign and verify packages in the repository', required=False))
<<<<<<< HEAD
    publish_group.add_option(PulpCliOption('--regenerate-metadata', 'if "true", when the repository is published the repo metadata will be regenerated instead of reusing the metadata downloaded from the feed; defaults to false', required=False))
    publish_group.add_option(PulpCliOption('--use-createrepo', 'if "true", when the repository is published the repo metadata will be regenerated using createrepo tool instead of using the mertadata from the database; defaults to false', required=False))

=======
    publish_group.add_option(PulpCliOption('--regenerate-metadata', 'if "true", when the repository is published the repo metadata will be regenerated instead of reusing the metadata downloaded from the feed; defaults to true', required=False))
>>>>>>> 78caab1c

    # Publish Security Options
    repo_auth_group.add_option(PulpCliOption('--host-ca', 'full path to the CA certificate that signed the repository hosts\'s SSL certificate when serving over HTTPS', required=False))
    repo_auth_group.add_option(PulpCliOption('--auth-ca', 'full path to the CA certificate that should be used to verify client authentication certificates; setting this turns on client authentication for the repository', required=False))
    repo_auth_group.add_option(PulpCliOption('--auth-cert', 'full path to the entitlement certificate that will be given to bound consumers to grant access to this repository', required=False))

def args_to_importer_config(kwargs):
    """
    Takes the arguments read from the CLI and converts the client-side input
    to the server-side expectations. The supplied dict will not be modified.

    @return: config to pass into the add/update importer calls
    @raise InvalidConfig: if one or more arguments is not valid for the importer
    """

    importer_config = _prep_config(kwargs, IMPORTER_CONFIG_KEYS)

    # Parsing of true/false
    boolean_arguments = ('ssl_verify', 'verify_size', 'verify_checksum', 'newest', 'remove_old')
    convert_boolean_arguments(boolean_arguments, importer_config)

    # Read in the contents of any files that were specified
    file_arguments = ('ssl_ca_cert', 'ssl_client_cert', 'ssl_client_key')
    convert_file_contents(file_arguments, importer_config)

    # Handle skip types
    if importer_config.get('skip', None) is not None:
        skip_as_list = _convert_skip_types(importer_config['skip'])
        importer_config['skip'] = skip_as_list

    if 'num_old_packages' in importer_config:
        if importer_config['num_old_packages'] is None:
            importer_config['num_old_packages'] = 0
        else:
            importer_config['num_old_packages'] = int(importer_config['num_old_packages'])
    LOG.debug('Importer configuration options')
    LOG.debug(importer_config)
    return importer_config

def args_to_distributor_config(kwargs):
    """
    Takes the arguments read from the CLI and converts the client-side input
    to the server-side expectations. The supplied dict will not be modified.

    @return: config to pass into the add/update distributor calls
    @raise InvalidConfig: if one or more arguments is not valid for the distributor
    """
    distributor_config = _prep_config(kwargs, DISTRIBUTOR_CONFIG_KEYS)

    # Parsing of true/false
    boolean_arguments = ('http', 'https', 'generate_metadata', 'use_createrepo')
    convert_boolean_arguments(boolean_arguments, distributor_config)

    # Read in the contents of any files that were specified
    file_arguments = ('auth_cert', 'auth_ca', 'https_ca', 'gpgkey')
    convert_file_contents(file_arguments, distributor_config)

    # Handle skip types
    if distributor_config.get('skip', None) is not None:
        skip_as_list = _convert_skip_types(distributor_config['skip'])
        distributor_config['skip'] = skip_as_list

    # There is an explicit flag for enabling/disabling repository protection.
    # This may be useful to expose to the user to quickly turn on/off repo
    # auth for debugging purposes. For now, if the user has specified an auth
    # CA, assume they also want to flip that protection flag to true.
    if 'auth_ca' in distributor_config:
        if distributor_config['auth_ca'] is None:
            # This would occur if the user requested to remove the CA (as
            # compared to not mentioning it at all, which is the outer if statement.
            distributor_config['protected'] = False
        else:
            # If there is something in the CA, assume it's turning on auth and
            # flip the flag to true.
            distributor_config['protected'] = True

    LOG.debug('Distributor configuration options')
    LOG.debug(distributor_config)

    return distributor_config

def _prep_config(kwargs, plugin_config_keys):
    """
    Performs common initialization for both importer and distributor config
    parsing. The common conversion includes:

    * Create a base config dict pulling the given plugin_config_keys from the
      user-specified arguments
    * Translate the client-side argument names into the plugin expected keys
    * Strip out any None values which means the user did not specify the
      argument in the call
    * Convert any empty strings into None which represents the user removing
      the config value

    @param plugin_config_keys: one of the *_CONFIG_KEYS constants
    @return: dictionary to use as the basis for the config
    """

    # User-specified flags use hyphens but the importer/distributor want
    # underscores, so do a quick translation here before anything else.
    for k in kwargs.keys():
        v = kwargs.pop(k)
        new_key = k.replace('-', '_')
        kwargs[new_key] = v

    # Populate the plugin config with the plugin-relevant keys in the user args
    user_arg_keys = [k[1] for k in plugin_config_keys]
    plugin_config = dict([(k, v) for k, v in kwargs.items() if k in user_arg_keys])

    # Simple name translations
    for plugin_key, cli_key in plugin_config_keys:
        plugin_config[plugin_key] = plugin_config.pop(cli_key, None)

    # Apply option removal conventions
    convert_removed_options(plugin_config)

    return plugin_config

def _convert_skip_types(skip_types):
    """
    Parses the skip_types parameter and converts the comma-separated list
    into a python list.
    """

    parsed = skip_types.split(',')
    parsed = [p.strip() for p in parsed]

    unmatched = [p for p in parsed if p not in VALID_SKIP_TYPES]
    if len(unmatched) > 0:
        raise InvalidConfig(_('Types must be a comma-separated list using only the following values: %s' % ', '.join(VALID_SKIP_TYPES)))

    return parsed
<|MERGE_RESOLUTION|>--- conflicted
+++ resolved
@@ -395,13 +395,8 @@
     publish_group.add_option(PulpCliOption('--serve-https', 'if "true", the repository will be served over HTTPS; defaults to true', required=False))
     publish_group.add_option(PulpCliOption('--checksum-type', 'type of checksum to use during metadata generation', required=False))
     publish_group.add_option(PulpCliOption('--gpg-key', 'GPG key used to sign and verify packages in the repository', required=False))
-<<<<<<< HEAD
-    publish_group.add_option(PulpCliOption('--regenerate-metadata', 'if "true", when the repository is published the repo metadata will be regenerated instead of reusing the metadata downloaded from the feed; defaults to false', required=False))
+    publish_group.add_option(PulpCliOption('--regenerate-metadata', 'if "true", when the repository is published the repo metadata will be regenerated instead of reusing the metadata downloaded from the feed; defaults to true', required=False))
     publish_group.add_option(PulpCliOption('--use-createrepo', 'if "true", when the repository is published the repo metadata will be regenerated using createrepo tool instead of using the mertadata from the database; defaults to false', required=False))
-
-=======
-    publish_group.add_option(PulpCliOption('--regenerate-metadata', 'if "true", when the repository is published the repo metadata will be regenerated instead of reusing the metadata downloaded from the feed; defaults to true', required=False))
->>>>>>> 78caab1c
 
     # Publish Security Options
     repo_auth_group.add_option(PulpCliOption('--host-ca', 'full path to the CA certificate that signed the repository hosts\'s SSL certificate when serving over HTTPS', required=False))
