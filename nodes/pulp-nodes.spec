--- conflicted
+++ resolved
@@ -18,11 +18,7 @@
 
 Name: pulp-nodes
 Version: 2.4.0
-<<<<<<< HEAD
-Release: 0.19.beta%{?dist}
-=======
 Release: 0.21.beta%{?dist}
->>>>>>> 4b654806
 Summary: Support for pulp nodes
 Group: Development/Languages
 License: GPLv2
@@ -251,15 +247,12 @@
 
 
 %changelog
-<<<<<<< HEAD
-=======
 * Tue Jun 17 2014 Randy Barlow <rbarlow@redhat.com> 2.4.0-0.21.beta
 - Pulp rebuild
 
 * Tue Jun 10 2014 Jeff Ortel <jortel@redhat.com> 2.4.0-0.20.beta
 - Pulp rebuild
 
->>>>>>> 4b654806
 * Thu May 29 2014 Randy Barlow <rbarlow@redhat.com> 2.4.0-0.19.beta
 - Pulp rebuild
 
