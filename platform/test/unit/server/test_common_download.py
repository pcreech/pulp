--- conflicted
+++ resolved
@@ -22,12 +22,9 @@
 import pycurl
 
 from pulp.common.download.config import DownloaderConfig
-<<<<<<< HEAD
 from pulp.common.download.downloaders import curl as curl_downloader
 from pulp.common.download.downloaders import event as eventlet_downloader
-=======
 from pulp.common.download.listener import AggregatingEventListener
->>>>>>> 649ebfa9
 from pulp.common.download.request import DownloadRequest
 
 from http_static_test_server import HTTPStaticTestServer
@@ -272,7 +269,7 @@
     def test_download_aggregating_event_listener(self):
         config = DownloaderConfig('http')
         listener = AggregatingEventListener()
-        downloader = download_factory.get_downloader(config, listener)
+        downloader = curl_downloader.HTTPCurlDownloader(config, listener)
         request_list = self._download_requests()
         downloader.download(request_list)
 
