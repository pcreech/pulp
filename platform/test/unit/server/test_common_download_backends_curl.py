--- conflicted
+++ resolved
@@ -17,13 +17,9 @@
 import pycurl
 
 from pulp.common.download.config import DownloaderConfig
-<<<<<<< HEAD
-from pulp.common.download.downloaders.curl import HTTPCurlDownloader
-=======
-from pulp.common.download.backends.curl import (
+from pulp.common.download.downloaders.curl import (
     DEFAULT_FOLLOW_LOCATION, DEFAULT_MAX_REDIRECTS, DEFAULT_CONNECT_TIMEOUT, DEFAULT_LOW_SPEED_LIMIT,
-    DEFAULT_LOW_SPEED_TIME, DEFAULT_NO_PROGRESS, HTTPSCurlDownloadBackend)
->>>>>>> 0f15bca3
+    DEFAULT_LOW_SPEED_TIME, DEFAULT_NO_PROGRESS, HTTPCurlDownloader)
 
 from test_common_download import DownloadTests, mock_curl_easy_factory, mock_curl_multi_factory, MockObjFactory
 
@@ -161,37 +157,23 @@
     This test suite tests the _build_easy_handle() method.
     """
     @mock.patch('pycurl.Curl', mock.MagicMock)
-<<<<<<< HEAD
     @mock.patch('pulp.common.download.downloaders.curl.HTTPCurlDownloader'
                 '._add_connection_configuration')
     def test__build_easy_handle_calls__add_connection_configuration(self,
                                                                     _add_connection_configuration):
-=======
-    @mock.patch('pulp.common.download.backends.curl.HTTPSCurlDownloadBackend._add_connection_configuration')
-    def test__build_easy_handle_calls__add_connection_configuration(self, _add_connection_configuration):
->>>>>>> 0f15bca3
         """
         This test simply asserts that _build_easy_handle() passes the easy_handle to
         _add_connection_configuration().
         """
-<<<<<<< HEAD
-        config = DownloaderConfig()
-        curl_downloader = HTTPCurlDownloader(config)
-=======
-        config = DownloaderConfig('https')
-        curl_downloader = HTTPSCurlDownloadBackend(config)
->>>>>>> 0f15bca3
+        config = DownloaderConfig()
+        curl_downloader = HTTPCurlDownloader(config)
 
         easy_handle = curl_downloader._build_easy_handle()
 
         _add_connection_configuration.assert_called_with(easy_handle)
 
     @mock.patch('pycurl.Curl', mock.MagicMock)
-<<<<<<< HEAD
     @mock.patch('pulp.common.download.downloaders.curl.HTTPCurlDownloader'
-=======
-    @mock.patch('pulp.common.download.backends.curl.HTTPSCurlDownloadBackend'
->>>>>>> 0f15bca3
                 '._add_proxy_configuration')
     def test__build_easy_handle_calls__add_proxy_configuration(self,
                                                                _add_proxy_configuration):
