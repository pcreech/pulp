--- conflicted
+++ resolved
@@ -247,10 +247,6 @@
 
 
 class UnitAssociationCriteriaCommand(CriteriaCommand):
-<<<<<<< HEAD
-    ASSOCIATION_FLAG = PulpCliFlag(
-        '--details', _('show association details'), aliases=['-d'])
-=======
     """
     Provides the full suite of criteria flags plus those relevant only when
     specifying unit associations. This command should be used in cases where
@@ -259,7 +255,6 @@
     the user, the DisplayUnitAssociationsCommand is preferred as it adds
     display-specific flags to these.
     """
->>>>>>> d45f4df1
 
     def __init__(self, method, *args, **kwargs):
         """
@@ -281,8 +276,6 @@
         self.create_option('--before', m, ['-b'], required=False,
             allow_multiple=False, parse_func=parsers.iso8601)
 
-        self.add_flag(self.ASSOCIATION_FLAG)
-
 
 class DisplayUnitAssociationsCommand(UnitAssociationCriteriaCommand):
     """
